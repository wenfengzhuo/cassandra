--- conflicted
+++ resolved
@@ -1,14 +1,13 @@
-<<<<<<< HEAD
 1.2.1
  * pool [Compressed]RandomAccessReader objects on the partitioned read path
    (CASSANDRA-4942)
  * Add debug logging to list filenames processed by Directories.migrateFile 
    method (CASSANDRA-4939)
  * Expose black-listed directories via JMX (CASSANDRA-4848)
-=======
+
+
 1.2-rc1
  * rename rpc_timeout settings to request_timeout (CASSANDRA-5027)
->>>>>>> 8a96ec70
 
 
 1.2-beta3
