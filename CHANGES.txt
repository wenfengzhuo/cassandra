<<<<<<< HEAD
1.1-dev
 * off-heap cache to use sun.misc.Unsafe instead of JNA (CASSANDRA-3271)
 * EACH_QUORUM is only supported for writes (CASSANDRA-3272)
 * replace compactionlock use in schema migration by checking CFS.isInvalidD
 * recognize that "SELECT first ... *" isn't really "SELECT *" (CASSANDRA-3445)
=======
1.0.3
 * (Hadoop) Fix empty row filtering (CASSANDRA-3450)
>>>>>>> 222d414b
 * fix invalidate-related test failures (CASSANDRA-3437)
Merged from 0.8:
 * Make counter shard merging thread safe (CASSANDRA-3178)

<<<<<<< HEAD
=======

>>>>>>> 222d414b
1.0.2
 * "defragment" rows for name-based queries under STCS (CASSANDRA-2503)
 * Add timing information to cassandra-cli GET/SET/LIST queries (CASSANDRA-3326)
 * Only create one CompressionMetadata object per sstable (CASSANDRA-3427)
 * cleanup usage of StorageService.setMode() (CASANDRA-3388)
 * synchronize BiMap of bootstrapping tokens (CASSANDRA-3417)
 * Avoid large array allocation for compressed chunk offsets (CASSANDRA-3432)
 * fix DecimalType bytebuffer marshalling (CASSANDRA-3421)
 * fix bug that caused first column in per row indexes to be ignored 
   (CASSANDRA-3441)
 * add JMX call to clean (failed) repair sessions (CASSANDRA-3316)
 * fix sstableloader reference acquisition bug (CASSANDRA-3438)
 * fix estimated row size regression (CASSANDRA-3451)
 * make sure we don't return more columns than asked (CASSANDRA-3303, 3395)
Merged from 0.8:
 * acquire compactionlock during truncate (CASSANDRA-3399)
 * fix displaying cfdef entries for super columnfamilies (CASSANDRA-3415)


1.0.1
 * acquire references during index build to prevent delete problems
   on Windows (CASSANDRA-3314)
 * describe_ring should include datacenter/topology information (CASSANDRA-2882)
 * Thrift sockets are not properly buffered (CASSANDRA-3261)
 * performance improvement for bytebufferutil compare function (CASSANDRA-3286)
 * add system.versions ColumnFamily (CASSANDRA-3140)
 * reduce network copies (CASSANDRA-3333, 3373)
 * limit nodetool to 32MB of heap (CASSANDRA-3124)
 * (CQL) update parser to accept "timestamp" instead of "date" (CASSANDRA-3149)
 * Fix CLI `show schema` to include "compression_options" (CASSANDRA-3368)
 * Snapshot to include manifest under LeveledCompactionStrategy (CASSANDRA-3359)
 * (CQL) SELECT query should allow CF name to be qualified by keyspace (CASSANDRA-3130)
 * (CQL) Fix internal application error specifying 'using consistency ...'
   in lower case (CASSANDRA-3366)
 * fix Deflate compression when compression actually makes the data bigger
   (CASSANDRA-3370)
 * optimize UUIDGen to avoid lock contention on InetAddress.getLocalHost 
   (CASSANDRA-3387)
 * tolerate index being dropped mid-mutation (CASSANDRA-3334, 3313)
 * CompactionManager is now responsible for checking for new candidates
   post-task execution, enabling more consistent leveled compaction 
   (CASSANDRA-3391)
 * Cache HSHA threads (CASSANDRA-3372)
 * use CF/KS names as snapshot prefix for drop + truncate operations
   (CASSANDRA-2997)
 * Break bloom filters up to avoid heap fragmentation (CASSANDRA-2466)
 * fix cassandra hanging on jsvc stop (CASSANDRA-3302)
 * Avoid leveled compaction getting blocked on errors (CASSANDRA-3408)
 * Make reloading the compaction strategy safe (CASSANDRA-3409)
 * ignore 0.8 hints even if compaction begins before we try to purge
   them (CASSANDRA-3385)
 * remove procrun (bin\daemon) from Cassandra source tree and 
   artifacts (CASSANDRA-3331)
 * make cassandra compile under JDK7 (CASSANDRA-3275)
 * remove dependency of clientutil.jar to FBUtilities (CASSANDRA-3299)
 * avoid truncation errors by using long math on long values (CASSANDRA-3364)
 * avoid clock drift on some Windows machine (CASSANDRA-3375)
 * display cache provider in cli 'describe keyspace' command (CASSANDRA-3384)
 * fix incomplete topology information in describe_ring (CASSANDRA-3403)
 * expire dead gossip states based on time (CASSANDRA-2961)
 * improve CompactionTask extensibility (CASSANDRA-3330)
 * Allow one leveled compaction task to kick off another (CASSANDRA-3363)
Merged from 0.8:
 * fix truncate allowing data to be replayed post-restart (CASSANDRA-3297)
 * make iwriter final in IndexWriter to avoid NPE (CASSANDRA-2863)
 * (CQL) update grammar to require key clause in DELETE statement
   (CASSANDRA-3349)
 * (CQL) allow numeric keyspace names in USE statement (CASSANDRA-3350)
 * (Hadoop) skip empty rows when slicing the entire row (CASSANDRA-2855)
 * Fix handling of tombstone by SSTableExport/Import (CASSANDRA-3357)
 * fix ColumnIndexer to use long offsets (CASSANDRA-3358)
 * Improved CLI exceptions (CASSANDRA-3312)
 * Fix handling of tombstone by SSTableExport/Import (CASSANDRA-3357)
 * Only count compaction as active (for throttling) when they have
   successfully acquired the compaction lock (CASSANDRA-3344)
 * Display CLI version string on startup (CASSANDRA-3196)
 * (Hadoop) make CFIF try rpc_address or fallback to listen_address
   (CASSANDRA-3214)
 * (Hadoop) accept comma delimited lists of initial thrift connections
   (CASSANDRA-3185)
 * ColumnFamily min_compaction_threshold should be >= 2 (CASSANDRA-3342)
 * (Pig) add 0.8+ types and key validation type in schema (CASSANDRA-3280)
 * Fix completely removing column metadata using CLI (CASSANDRA-3126)
 * CLI `describe cluster;` output should be on separate lines for separate versions
   (CASSANDRA-3170)
 * fix changing durable_writes keyspace option during CF creation
   (CASSANDRA-3292)
 * avoid locking on update when no indexes are involved (CASSANDRA-3386)
 * fix assertionError during repair with ordered partitioners (CASSANDRA-3369)
 * correctly serialize key_validation_class for avro (CASSANDRA-3391)
 * don't expire counter tombstone after streaming (CASSANDRA-3394)
 * prevent nodes that failed to join from hanging around forever 
   (CASSANDRA-3351)
 * remove incorrect optimization from slice read path (CASSANDRA-3390)
 * Fix race in AntiEntropyService (CASSANDRA-3400)
 * allow encryption only between datacenters (CASSANDRA-2802)

1.0.0-final
 * close scrubbed sstable fd before deleting it (CASSANDRA-3318)
 * fix bug preventing obsolete commitlog segments from being removed
   (CASSANDRA-3269)
 * tolerate whitespace in seed CDL (CASSANDRA-3263)
 * Change default heap thresholds to max(min(1/2 ram, 1G), min(1/4 ram, 8GB))
   (CASSANDRA-3295)
 * Fix broken CompressedRandomAccessReaderTest (CASSANDRA-3298)
 * (CQL) fix type information returned for wildcard queries (CASSANDRA-3311)
 * add estimated tasks to LeveledCompactionStrategy (CASSANDRA-3322)
 * avoid including compaction cache-warming in keycache stats (CASSANDRA-3325)
 * run compaction and hinted handoff threads at MIN_PRIORITY (CASSANDRA-3308)
 * default hsha thrift server to cpu core count in rpc pool (CASSANDRA-3329)
 * add bin\daemon to binary tarball for Windows service (CASSANDRA-3331)
 * Fix places where uncompressed size of sstables was use in place of the
   compressed one (CASSANDRA-3338)
 * Fix hsha thrift server (CASSANDRA-3346)
 * Make sure repair only stream needed sstables (CASSANDRA-3345)
Merged from 0.8:
 * Fix tool .bat files when CASSANDRA_HOME contains spaces (CASSANDRA-3258)
 * Force flush of status table when removing/updating token (CASSANDRA-3243)
 * Evict gossip state immediately when a token is taken over by a new IP (CASSANDRA-3259)
 * Fix bug where the failure detector can take too long to mark a host
   down (CASSANDRA-3273)
 * (Hadoop) allow wrapping ranges in queries (CASSANDRA-3137)
 * (Hadoop) check all interfaces for a match with split location
   before falling back to random replica (CASSANDRA-3211)
 * (Hadoop) Make Pig storage handle implements LoadMetadata (CASSANDRA-2777)
 * (Hadoop) Fix exception during PIG 'dump' (CASSANDRA-2810)
 * Fix stress COUNTER_GET option (CASSANDRA-3301)
 * Fix missing fields in CLI `show schema` output (CASSANDRA-3304)
 * Nodetool no longer leaks threads and closes JMX connections (CASSANDRA-3309)
 * fix truncate allowing data to be replayed post-restart (CASSANDRA-3297)
 * Move SimpleAuthority and SimpleAuthenticator to examples (CASSANDRA-2922)
 * Fix handling of tombstone by SSTableExport/Import (CASSANDRA-3357)
 * Fix transposition in cfHistograms (CASSANDRA-3222)
 * Allow using number as DC name when creating keyspace in CQL (CASSANDRA-3239)
 * Force flush of system table after updating/removing a token (CASSANDRA-3243)


1.0.0-rc2
 * Log a meaningful warning when a node receives a message for a repair session
   that doesn't exist anymore (CASSANDRA-3256)
 * test for NUMA policy support as well as numactl presence (CASSANDRA-3245)
 * Fix FD leak when internode encryption is enabled (CASSANDRA-3257)
 * Remove incorrect assertion in mergeIterator (CASSANDRA-3260)
 * FBUtilities.hexToBytes(String) to throw NumberFormatException when string
   contains non-hex characters (CASSANDRA-3231)
 * Keep SimpleSnitch proximity ordering unchanged from what the Strategy
   generates, as intended (CASSANDRA-3262)
 * remove Scrub from compactionstats when finished (CASSANDRA-3255)
 * fix counter entry in jdbc TypesMap (CASSANDRA-3268)
 * fix full queue scenario for ParallelCompactionIterator (CASSANDRA-3270)
 * fix bootstrap process (CASSANDRA-3285)
 * don't try delivering hints if when there isn't any (CASSANDRA-3176)
 * CLI documentation change for ColumnFamily `compression_options` (CASSANDRA-3282)
 * ignore any CF ids sent by client for adding CF/KS (CASSANDRA-3288)
 * remove obsolete hints on first startup (CASSANDRA-3291)
 * use correct ISortedColumns for time-optimized reads (CASSANDRA-3289)
 * Evict gossip state immediately when a token is taken over by a new IP 
   (CASSANDRA-3259)


1.0.0-rc1
 * Update CQL to generate microsecond timestamps by default (CASSANDRA-3227)
 * Fix counting CFMetadata towards Memtable liveRatio (CASSANDRA-3023)
 * Kill server on wrapped OOME such as from FileChannel.map (CASSANDRA-3201)
 * remove unnecessary copy when adding to row cache (CASSANDRA-3223)
 * Log message when a full repair operation completes (CASSANDRA-3207)
 * Fix streamOutSession keeping sstables references forever if the remote end
   dies (CASSANDRA-3216)
 * Remove dynamic_snitch boolean from example configuration (defaulting to 
   true) and set default badness threshold to 0.1 (CASSANDRA-3229)
 * Base choice of random or "balanced" token on bootstrap on whether
   schema definitions were found (CASSANDRA-3219)
 * Fixes for LeveledCompactionStrategy score computation, prioritization,
   scheduling, and performance (CASSANDRA-3224, 3234)
 * parallelize sstable open at server startup (CASSANDRA-2988)
 * fix handling of exceptions writing to OutboundTcpConnection (CASSANDRA-3235)
 * Allow using quotes in "USE <keyspace>;" CLI command (CASSANDRA-3208)
 * Don't allow any cache loading exceptions to halt startup (CASSANDRA-3218)
 * Fix sstableloader --ignores option (CASSANDRA-3247)
 * File descriptor limit increased in packaging (CASSANDRA-3206)
 * Fix deadlock in commit log during flush (CASSANDRA-3253)
 

1.0.0-beta1
 * removed binarymemtable (CASSANDRA-2692)
 * add commitlog_total_space_in_mb to prevent fragmented logs (CASSANDRA-2427)
 * removed commitlog_rotation_threshold_in_mb configuration (CASSANDRA-2771)
 * make AbstractBounds.normalize de-overlapp overlapping ranges (CASSANDRA-2641)
 * replace CollatingIterator, ReducingIterator with MergeIterator 
   (CASSANDRA-2062)
 * Fixed the ability to set compaction strategy in cli using create column 
   family command (CASSANDRA-2778)
 * clean up tmp files after failed compaction (CASSANDRA-2468)
 * restrict repair streaming to specific columnfamilies (CASSANDRA-2280)
 * don't bother persisting columns shadowed by a row tombstone (CASSANDRA-2589)
 * reset CF and SC deletion times after gc_grace (CASSANDRA-2317)
 * optimize away seek when compacting wide rows (CASSANDRA-2879)
 * single-pass streaming (CASSANDRA-2677, 2906, 2916, 3003)
 * use reference counting for deleting sstables instead of relying on GC
   (CASSANDRA-2521, 3179)
 * store hints as serialized mutations instead of pointers to data row
   (CASSANDRA-2045)
 * store hints in the coordinator node instead of in the closest replica 
   (CASSANDRA-2914)
 * add row_cache_keys_to_save CF option (CASSANDRA-1966)
 * check column family validity in nodetool repair (CASSANDRA-2933)
 * use lazy initialization instead of class initialization in NodeId
   (CASSANDRA-2953)
 * add paging to get_count (CASSANDRA-2894)
 * fix "short reads" in [multi]get (CASSANDRA-2643, 3157, 3192)
 * add optional compression for sstables (CASSANDRA-47, 2994, 3001, 3128)
 * add scheduler JMX metrics (CASSANDRA-2962)
 * add block level checksum for compressed data (CASSANDRA-1717)
 * make column family backed column map pluggable and introduce unsynchronized
   ArrayList backed one to speedup reads (CASSANDRA-2843, 3165, 3205)
 * refactoring of the secondary index api (CASSANDRA-2982)
 * make CL > ONE reads wait for digest reconciliation before returning
   (CASSANDRA-2494)
 * fix missing logging for some exceptions (CASSANDRA-2061)
 * refactor and optimize ColumnFamilyStore.files(...) and Descriptor.fromFilename(String)
   and few other places responsible for work with SSTable files (CASSANDRA-3040)
 * Stop reading from sstables once we know we have the most recent columns,
   for query-by-name requests (CASSANDRA-2498)
 * Add query-by-column mode to stress.java (CASSANDRA-3064)
 * Add "install" command to cassandra.bat (CASSANDRA-292)
 * clean up KSMetadata, CFMetadata from unnecessary
   Thrift<->Avro conversion methods (CASSANDRA-3032)
 * Add timeouts to client request schedulers (CASSANDRA-3079, 3096)
 * Cli to use hashes rather than array of hashes for strategy options (CASSANDRA-3081)
 * LeveledCompactionStrategy (CASSANDRA-1608, 3085, 3110, 3087, 3145, 3154, 3182)
 * Improvements of the CLI `describe` command (CASSANDRA-2630)
 * reduce window where dropped CF sstables may not be deleted (CASSANDRA-2942)
 * Expose gossip/FD info to JMX (CASSANDRA-2806)
 * Fix streaming over SSL when compressed SSTable involved (CASSANDRA-3051)
 * Add support for pluggable secondary index implementations (CASSANDRA-3078)
 * remove compaction_thread_priority setting (CASSANDRA-3104)
 * generate hints for replicas that timeout, not just replicas that are known
   to be down before starting (CASSANDRA-2034)
 * Add throttling for internode streaming (CASSANDRA-3080)
 * make the repair of a range repair all replica (CASSANDRA-2610, 3194)
 * expose the ability to repair the first range (as returned by the
   partitioner) of a node (CASSANDRA-2606)
 * Streams Compression (CASSANDRA-3015)
 * add ability to use multiple threads during a single compaction
   (CASSANDRA-2901)
 * make AbstractBounds.normalize support overlapping ranges (CASSANDRA-2641)
 * fix of the CQL count() behavior (CASSANDRA-3068)
 * use TreeMap backed column families for the SSTable simple writers
   (CASSANDRA-3148)
 * fix inconsistency of the CLI syntax when {} should be used instead of [{}]
   (CASSANDRA-3119)
 * rename CQL type names to match expected SQL behavior (CASSANDRA-3149, 3031)
 * Arena-based allocation for memtables (CASSANDRA-2252, 3162, 3163, 3168)
 * Default RR chance to 0.1 (CASSANDRA-3169)
 * Add RowLevel support to secondary index API (CASSANDRA-3147)
 * Make SerializingCacheProvider the default if JNA is available (CASSANDRA-3183)
 * Fix backwards compatibilty for CQL memtable properties (CASSANDRA-3190)
 * Add five-minute delay before starting compactions on a restarted server
   (CASSANDRA-3181)
 * Reduce copies done for intra-host messages (CASSANDRA-1788, 3144)
 * support of compaction strategy option for stress.java (CASSANDRA-3204)
 * make memtable throughput and column count thresholds no-ops (CASSANDRA-2449)
 * Return schema information along with the resultSet in CQL (CASSANDRA-2734)
 * Add new DecimalType (CASSANDRA-2883)
 * Fix assertion error in RowRepairResolver (CASSANDRA-3156)
 * Reduce unnecessary high buffer sizes (CASSANDRA-3171)
 * Pluggable compaction strategy (CASSANDRA-1610)
 * Add new broadcast_address config option (CASSANDRA-2491)


0.8.6
 * revert CASSANDRA-2388
 * change TokenRange.endpoints back to listen/broadcast address to match
   pre-1777 behavior, and add TokenRange.rpc_endpoints instead (CASSANDRA-3187)
 * avoid trying to watch cassandra-topology.properties when loaded from jar
   (CASSANDRA-3138)
 * prevent users from creating keyspaces with LocalStrategy replication
   (CASSANDRA-3139)
 * fix CLI `show schema;` to output correct keyspace definition statement
   (CASSANDRA-3129)
 * CustomTThreadPoolServer to log TTransportException at DEBUG level
   (CASSANDRA-3142)
 * allow topology sort to work with non-unique rack names between 
   datacenters (CASSANDRA-3152)
 * Improve caching of same-version Messages on digest and repair paths
   (CASSANDRA-3158)
 * Randomize choice of first replica for counter increment (CASSANDRA-2890)
 * Fix using read_repair_chance instead of merge_shard_change (CASSANDRA-3202)
 * Avoid streaming data to nodes that already have it, on move as well as
   decommission (CASSANDRA-3041)
 * Fix divide by zero error in GCInspector (CASSANDRA-3164)
 * allow quoting of the ColumnFamily name in CLI `create column family`
   statement (CASSANDRA-3195)
 * Fix rolling upgrade from 0.7 to 0.8 problem (CASANDRA-3166)
 * Accomodate missing encryption_options in IncomingTcpConnection.stream
   (CASSANDRA-3212)


0.8.5
 * fix NPE when encryption_options is unspecified (CASSANDRA-3007)
 * include column name in validation failure exceptions (CASSANDRA-2849)
 * make sure truncate clears out the commitlog so replay won't re-
   populate with truncated data (CASSANDRA-2950)
 * fix NPE when debug logging is enabled and dropped CF is present
   in a commitlog segment (CASSANDRA-3021)
 * fix cassandra.bat when CASSANDRA_HOME contains spaces (CASSANDRA-2952)
 * fix to SSTableSimpleUnsortedWriter bufferSize calculation (CASSANDRA-3027)
 * make cleanup and normal compaction able to skip empty rows
   (rows containing nothing but expired tombstones) (CASSANDRA-3039)
 * work around native memory leak in com.sun.management.GarbageCollectorMXBean
   (CASSANDRA-2868)
 * validate that column names in column_metadata are not equal to key_alias
   on create/update of the ColumnFamily and CQL 'ALTER' statement (CASSANDRA-3036)
 * return an InvalidRequestException if an indexed column is assigned
   a value larger than 64KB (CASSANDRA-3057)
 * fix of numeric-only and string column names handling in CLI "drop index" 
   (CASSANDRA-3054)
 * prune index scan resultset back to original request for lazy
   resultset expansion case (CASSANDRA-2964)
 * (Hadoop) fail jobs when Cassandra node has failed but TaskTracker
   has not (CASSANDRA-2388)
 * fix dynamic snitch ignoring nodes when read_repair_chance is zero
   (CASSANDRA-2662)
 * avoid retaining references to dropped CFS objects in 
   CompactionManager.estimatedCompactions (CASSANDRA-2708)
 * expose rpc timeouts per host in MessagingServiceMBean (CASSANDRA-2941)
 * avoid including cwd in classpath for deb and rpm packages (CASSANDRA-2881)
 * remove gossip state when a new IP takes over a token (CASSANDRA-3071)
 * allow sstable2json to work on index sstable files (CASSANDRA-3059)
 * always hint counters (CASSANDRA-3099)
 * fix log4j initialization in EmbeddedCassandraService (CASSANDRA-2857)
 * remove gossip state when a new IP takes over a token (CASSANDRA-3071)
 * work around native memory leak in com.sun.management.GarbageCollectorMXBean
    (CASSANDRA-2868)
 * fix UnavailableException with writes at CL.EACH_QUORM (CASSANDRA-3084)
 * fix parsing of the Keyspace and ColumnFamily names in numeric
   and string representations in CLI (CASSANDRA-3075)
 * fix corner cases in Range.differenceToFetch (CASSANDRA-3084)
 * fix ip address String representation in the ring cache (CASSANDRA-3044)
 * fix ring cache compatibility when mixing pre-0.8.4 nodes with post-
   in the same cluster (CASSANDRA-3023)
 * make repair report failure when a node participating dies (instead of
   hanging forever) (CASSANDRA-2433)
 * fix handling of the empty byte buffer by ReversedType (CASSANDRA-3111)
 * Add validation that Keyspace names are case-insensitively unique (CASSANDRA-3066)
 * catch invalid key_validation_class before instantiating UpdateColumnFamily (CASSANDRA-3102)
 * make Range and Bounds objects client-safe (CASSANDRA-3108)
 * optionally skip log4j configuration (CASSANDRA-3061)
 * bundle sstableloader with the debian package (CASSANDRA-3113)
 * don't try to build secondary indexes when there is none (CASSANDRA-3123)
 * improve SSTableSimpleUnsortedWriter speed for large rows (CASSANDRA-3122)
 * handle keyspace arguments correctly in nodetool snapshot (CASSANDRA-3038)
 * Fix SSTableImportTest on windows (CASSANDRA-3043)
 * expose compactionThroughputMbPerSec through JMX (CASSANDRA-3117)
 * log keyspace and CF of large rows being compacted


0.8.4
 * change TokenRing.endpoints to be a list of rpc addresses instead of 
   listen/broadcast addresses (CASSANDRA-1777)
 * include files-to-be-streamed in StreamInSession.getSources (CASSANDRA-2972)
 * use JAVA env var in cassandra-env.sh (CASSANDRA-2785, 2992)
 * avoid doing read for no-op replicate-on-write at CL=1 (CASSANDRA-2892)
 * refuse counter write for CL.ANY (CASSANDRA-2990)
 * switch back to only logging recent dropped messages (CASSANDRA-3004)
 * always deserialize RowMutation for counters (CASSANDRA-3006)
 * ignore saved replication_factor strategy_option for NTS (CASSANDRA-3011)
 * make sure pre-truncate CL segments are discarded (CASSANDRA-2950)


0.8.3
 * add ability to drop local reads/writes that are going to timeout
   (CASSANDRA-2943)
 * revamp token removal process, keep gossip states for 3 days (CASSANDRA-2496)
 * don't accept extra args for 0-arg nodetool commands (CASSANDRA-2740)
 * log unavailableexception details at debug level (CASSANDRA-2856)
 * expose data_dir though jmx (CASSANDRA-2770)
 * don't include tmp files as sstable when create cfs (CASSANDRA-2929)
 * log Java classpath on startup (CASSANDRA-2895)
 * keep gossipped version in sync with actual on migration coordinator 
   (CASSANDRA-2946)
 * use lazy initialization instead of class initialization in NodeId
   (CASSANDRA-2953)
 * check column family validity in nodetool repair (CASSANDRA-2933)
 * speedup bytes to hex conversions dramatically (CASSANDRA-2850)
 * Flush memtables on shutdown when durable writes are disabled 
   (CASSANDRA-2958)
 * improved POSIX compatibility of start scripts (CASsANDRA-2965)
 * add counter support to Hadoop InputFormat (CASSANDRA-2981)
 * fix bug where dirty commitlog segments were removed (and avoid keeping 
   segments with no post-flush activity permanently dirty) (CASSANDRA-2829)
 * fix throwing exception with batch mutation of counter super columns
   (CASSANDRA-2949)
 * ignore system tables during repair (CASSANDRA-2979)
 * throw exception when NTS is given replication_factor as an option
   (CASSANDRA-2960)
 * fix assertion error during compaction of counter CFs (CASSANDRA-2968)
 * avoid trying to create index names, when no index exists (CASSANDRA-2867)
 * don't sample the system table when choosing a bootstrap token
   (CASSANDRA-2825)
 * gossiper notifies of local state changes (CASSANDRA-2948)
 * add asynchronous and half-sync/half-async thrift servers (CASSANDRA-1405)
 * fix potential use of free'd native memory in SerializingCache 
   (CASSANDRA-2951)
 * prune index scan resultset back to original request for lazy
   resultset expansion case (CASSANDRA-2964)
 * (Hadoop) fail jobs when Cassandra node has failed but TaskTracker
    has not (CASSANDRA-2388)


0.8.2
 * CQL: 
   - include only one row per unique key for IN queries (CASSANDRA-2717)
   - respect client timestamp on full row deletions (CASSANDRA-2912)
 * improve thread-safety in StreamOutSession (CASSANDRA-2792)
 * allow deleting a row and updating indexed columns in it in the
   same mutation (CASSANDRA-2773)
 * Expose number of threads blocked on submitting memtable to flush
   in JMX (CASSANDRA-2817)
 * add ability to return "endpoints" to nodetool (CASSANDRA-2776)
 * Add support for multiple (comma-delimited) coordinator addresses
   to ColumnFamilyInputFormat (CASSANDRA-2807)
 * fix potential NPE while scheduling read repair for range slice
   (CASSANDRA-2823)
 * Fix race in SystemTable.getCurrentLocalNodeId (CASSANDRA-2824)
 * Correctly set default for replicate_on_write (CASSANDRA-2835)
 * improve nodetool compactionstats formatting (CASSANDRA-2844)
 * fix index-building status display (CASSANDRA-2853)
 * fix CLI perpetuating obsolete KsDef.replication_factor (CASSANDRA-2846)
 * improve cli treatment of multiline comments (CASSANDRA-2852)
 * handle row tombstones correctly in EchoedRow (CASSANDRA-2786)
 * add MessagingService.get[Recently]DroppedMessages and
   StorageService.getExceptionCount (CASSANDRA-2804)
 * fix possibility of spurious UnavailableException for LOCAL_QUORUM
   reads with dynamic snitch + read repair disabled (CASSANDRA-2870)
 * add ant-optional as dependence for the debian package (CASSANDRA-2164)
 * add option to specify limit for get_slice in the CLI (CASSANDRA-2646)
 * decrease HH page size (CASSANDRA-2832)
 * reset cli keyspace after dropping the current one (CASSANDRA-2763)
 * add KeyRange option to Hadoop inputformat (CASSANDRA-1125)
 * fix protocol versioning (CASSANDRA-2818, 2860)
 * support spaces in path to log4j configuration (CASSANDRA-2383)
 * avoid including inferred types in CF update (CASSANDRA-2809)
 * fix JMX bulkload call (CASSANDRA-2908)
 * fix updating KS with durable_writes=false (CASSANDRA-2907)
 * add simplified facade to SSTableWriter for bulk loading use
   (CASSANDRA-2911)
 * fix re-using index CF sstable names after drop/recreate (CASSANDRA-2872)
 * prepend CF to default index names (CASSANDRA-2903)
 * fix hint replay (CASSANDRA-2928)
 * Properly synchronize repair's merkle tree computation (CASSANDRA-2816)


0.8.1
 * CQL:
   - support for insert, delete in BATCH (CASSANDRA-2537)
   - support for IN to SELECT, UPDATE (CASSANDRA-2553)
   - timestamp support for INSERT, UPDATE, and BATCH (CASSANDRA-2555)
   - TTL support (CASSANDRA-2476)
   - counter support (CASSANDRA-2473)
   - ALTER COLUMNFAMILY (CASSANDRA-1709)
   - DROP INDEX (CASSANDRA-2617)
   - add SCHEMA/TABLE as aliases for KS/CF (CASSANDRA-2743)
   - server handles wait-for-schema-agreement (CASSANDRA-2756)
   - key alias support (CASSANDRA-2480)
 * add support for comparator parameters and a generic ReverseType
   (CASSANDRA-2355)
 * add CompositeType and DynamicCompositeType (CASSANDRA-2231)
 * optimize batches containing multiple updates to the same row
   (CASSANDRA-2583)
 * adjust hinted handoff page size to avoid OOM with large columns 
   (CASSANDRA-2652)
 * mark BRAF buffer invalid post-flush so we don't re-flush partial
   buffers again, especially on CL writes (CASSANDRA-2660)
 * add DROP INDEX support to CLI (CASSANDRA-2616)
 * don't perform HH to client-mode [storageproxy] nodes (CASSANDRA-2668)
 * Improve forceDeserialize/getCompactedRow encapsulation (CASSANDRA-2659)
 * Don't write CounterUpdateColumn to disk in tests (CASSANDRA-2650)
 * Add sstable bulk loading utility (CASSANDRA-1278)
 * avoid replaying hints to dropped columnfamilies (CASSANDRA-2685)
 * add placeholders for missing rows in range query pseudo-RR (CASSANDRA-2680)
 * remove no-op HHOM.renameHints (CASSANDRA-2693)
 * clone super columns to avoid modifying them during flush (CASSANDRA-2675)
 * allow writes to bypass the commitlog for certain keyspaces (CASSANDRA-2683)
 * avoid NPE when bypassing commitlog during memtable flush (CASSANDRA-2781)
 * Added support for making bootstrap retry if nodes flap (CASSANDRA-2644)
 * Added statusthrift to nodetool to report if thrift server is running (CASSANDRA-2722)
 * Fixed rows being cached if they do not exist (CASSANDRA-2723)
 * Support passing tableName and cfName to RowCacheProviders (CASSANDRA-2702)
 * close scrub file handles (CASSANDRA-2669)
 * throttle migration replay (CASSANDRA-2714)
 * optimize column serializer creation (CASSANDRA-2716)
 * Added support for making bootstrap retry if nodes flap (CASSANDRA-2644)
 * Added statusthrift to nodetool to report if thrift server is running
   (CASSANDRA-2722)
 * Fixed rows being cached if they do not exist (CASSANDRA-2723)
 * fix truncate/compaction race (CASSANDRA-2673)
 * workaround large resultsets causing large allocation retention
   by nio sockets (CASSANDRA-2654)
 * fix nodetool ring use with Ec2Snitch (CASSANDRA-2733)
 * fix inconsistency window during bootstrap (CASSANDRA-833)
 * fix removing columns and subcolumns that are supressed by a row or
   supercolumn tombstone during replica resolution (CASSANDRA-2590)
 * support sstable2json against snapshot sstables (CASSANDRA-2386)
 * remove active-pull schema requests (CASSANDRA-2715)
 * avoid marking entire list of sstables as actively being compacted
   in multithreaded compaction (CASSANDRA-2765)
 * seek back after deserializing a row to update cache with (CASSANDRA-2752)
 * avoid skipping rows in scrub for counter column family (CASSANDRA-2759)
 * fix ConcurrentModificationException in repair when dealing with 0.7 node
   (CASSANDRA-2767)
 * use threadsafe collections for StreamInSession (CASSANDRA-2766)
 * avoid infinite loop when creating merkle tree (CASSANDRA-2758)
 * avoids unmarking compacting sstable prematurely in cleanup (CASSANDRA-2769)
 * fix NPE when the commit log is bypassed (CASSANDRA-2718)
 * don't throw an exception in SS.isRPCServerRunning (CASSANDRA-2721)
 * make stress.jar executable (CASSANDRA-2744)
 * add daemon mode to java stress (CASSANDRA-2267)
 * expose the DC and rack of a node through JMX and nodetool ring (CASSANDRA-2531)
 * fix cache mbean getSize (CASSANDRA-2781)
 * Add Date, Float, Double, and Boolean types (CASSANDRA-2530)
 * Add startup flag to renew counter node id (CASSANDRA-2788)
 * add jamm agent to cassandra.bat (CASSANDRA-2787)
 * fix repair hanging if a neighbor has nothing to send (CASSANDRA-2797)
 * purge tombstone even if row is in only one sstable (CASSANDRA-2801)
 * Fix wrong purge of deleted cf during compaction (CASSANDRA-2786)
 * fix race that could result in Hadoop writer failing to throw an
   exception encountered after close() (CASSANDRA-2755)
 * fix scan wrongly throwing assertion error (CASSANDRA-2653)
 * Always use even distribution for merkle tree with RandomPartitionner
   (CASSANDRA-2841)
 * fix describeOwnership for OPP (CASSANDRA-2800)
 * ensure that string tokens do not contain commas (CASSANDRA-2762)


0.8.0-final
 * fix CQL grammar warning and cqlsh regression from CASSANDRA-2622
 * add ant generate-cql-html target (CASSANDRA-2526)
 * update CQL consistency levels (CASSANDRA-2566)
 * debian packaging fixes (CASSANDRA-2481, 2647)
 * fix UUIDType, IntegerType for direct buffers (CASSANDRA-2682, 2684)
 * switch to native Thrift for Hadoop map/reduce (CASSANDRA-2667)
 * fix StackOverflowError when building from eclipse (CASSANDRA-2687)
 * only provide replication_factor to strategy_options "help" for
   SimpleStrategy, OldNetworkTopologyStrategy (CASSANDRA-2678, 2713)
 * fix exception adding validators to non-string columns (CASSANDRA-2696)
 * avoid instantiating DatabaseDescriptor in JDBC (CASSANDRA-2694)
 * fix potential stack overflow during compaction (CASSANDRA-2626)
 * clone super columns to avoid modifying them during flush (CASSANDRA-2675)
 * reset underlying iterator in EchoedRow constructor (CASSANDRA-2653)


0.8.0-rc1
 * faster flushes and compaction from fixing excessively pessimistic 
   rebuffering in BRAF (CASSANDRA-2581)
 * fix returning null column values in the python cql driver (CASSANDRA-2593)
 * fix merkle tree splitting exiting early (CASSANDRA-2605)
 * snapshot_before_compaction directory name fix (CASSANDRA-2598)
 * Disable compaction throttling during bootstrap (CASSANDRA-2612) 
 * fix CQL treatment of > and < operators in range slices (CASSANDRA-2592)
 * fix potential double-application of counter updates on commitlog replay
   by moving replay position from header to sstable metadata (CASSANDRA-2419)
 * JDBC CQL driver exposes getColumn for access to timestamp
 * JDBC ResultSetMetadata properties added to AbstractType
 * r/m clustertool (CASSANDRA-2607)
 * add support for presenting row key as a column in CQL result sets 
   (CASSANDRA-2622)
 * Don't allow {LOCAL|EACH}_QUORUM unless strategy is NTS (CASSANDRA-2627)
 * validate keyspace strategy_options during CQL create (CASSANDRA-2624)
 * fix empty Result with secondary index when limit=1 (CASSANDRA-2628)
 * Fix regression where bootstrapping a node with no schema fails
   (CASSANDRA-2625)
 * Allow removing LocationInfo sstables (CASSANDRA-2632)
 * avoid attempting to replay mutations from dropped keyspaces (CASSANDRA-2631)
 * avoid using cached position of a key when GT is requested (CASSANDRA-2633)
 * fix counting bloom filter true positives (CASSANDRA-2637)
 * initialize local ep state prior to gossip startup if needed (CASSANDRA-2638)
 * fix counter increment lost after restart (CASSANDRA-2642)
 * add quote-escaping via backslash to CLI (CASSANDRA-2623)
 * fix pig example script (CASSANDRA-2487)
 * fix dynamic snitch race in adding latencies (CASSANDRA-2618)
 * Start/stop cassandra after more important services such as mdadm in
   debian packaging (CASSANDRA-2481)


0.8.0-beta2
 * fix NPE compacting index CFs (CASSANDRA-2528)
 * Remove checking all column families on startup for compaction candidates 
   (CASSANDRA-2444)
 * validate CQL create keyspace options (CASSANDRA-2525)
 * fix nodetool setcompactionthroughput (CASSANDRA-2550)
 * move	gossip heartbeat back to its own thread (CASSANDRA-2554)
 * validate cql TRUNCATE columnfamily before truncating (CASSANDRA-2570)
 * fix batch_mutate for mixed standard-counter mutations (CASSANDRA-2457)
 * disallow making schema changes to system keyspace (CASSANDRA-2563)
 * fix sending mutation messages multiple times (CASSANDRA-2557)
 * fix incorrect use of NBHM.size in ReadCallback that could cause
   reads to time out even when responses were received (CASSAMDRA-2552)
 * trigger read repair correctly for LOCAL_QUORUM reads (CASSANDRA-2556)
 * Allow configuring the number of compaction thread (CASSANDRA-2558)
 * forceUserDefinedCompaction will attempt to compact what it is given
   even if the pessimistic estimate is that there is not enough disk space;
   automatic compactions will only compact 2 or more sstables (CASSANDRA-2575)
 * refuse to apply migrations with older timestamps than the current 
   schema (CASSANDRA-2536)
 * remove unframed Thrift transport option
 * include indexes in snapshots (CASSANDRA-2596)
 * improve ignoring of obsolete mutations in index maintenance (CASSANDRA-2401)
 * recognize attempt to drop just the index while leaving the column
   definition alone (CASSANDRA-2619)
  

0.8.0-beta1
 * remove Avro RPC support (CASSANDRA-926)
 * support for columns that act as incr/decr counters 
   (CASSANDRA-1072, 1937, 1944, 1936, 2101, 2093, 2288, 2105, 2384, 2236, 2342,
   2454)
 * CQL (CASSANDRA-1703, 1704, 1705, 1706, 1707, 1708, 1710, 1711, 1940, 
   2124, 2302, 2277, 2493)
 * avoid double RowMutation serialization on write path (CASSANDRA-1800)
 * make NetworkTopologyStrategy the default (CASSANDRA-1960)
 * configurable internode encryption (CASSANDRA-1567, 2152)
 * human readable column names in sstable2json output (CASSANDRA-1933)
 * change default JMX port to 7199 (CASSANDRA-2027)
 * backwards compatible internal messaging (CASSANDRA-1015)
 * atomic switch of memtables and sstables (CASSANDRA-2284)
 * add pluggable SeedProvider (CASSANDRA-1669)
 * Fix clustertool to not throw exception when calling get_endpoints (CASSANDRA-2437)
 * upgrade to thrift 0.6 (CASSANDRA-2412) 
 * repair works on a token range instead of full ring (CASSANDRA-2324)
 * purge tombstones from row cache (CASSANDRA-2305)
 * push replication_factor into strategy_options (CASSANDRA-1263)
 * give snapshots the same name on each node (CASSANDRA-1791)
 * remove "nodetool loadbalance" (CASSANDRA-2448)
 * multithreaded compaction (CASSANDRA-2191)
 * compaction throttling (CASSANDRA-2156)
 * add key type information and alias (CASSANDRA-2311, 2396)
 * cli no longer divides read_repair_chance by 100 (CASSANDRA-2458)
 * made CompactionInfo.getTaskType return an enum (CASSANDRA-2482)
 * add a server-wide cap on measured memtable memory usage and aggressively
   flush to keep under that threshold (CASSANDRA-2006)
 * add unified UUIDType (CASSANDRA-2233)
 * add off-heap row cache support (CASSANDRA-1969)


0.7.5
 * improvements/fixes to PIG driver (CASSANDRA-1618, CASSANDRA-2387,
   CASSANDRA-2465, CASSANDRA-2484)
 * validate index names (CASSANDRA-1761)
 * reduce contention on Table.flusherLock (CASSANDRA-1954)
 * try harder to detect failures during streaming, cleaning up temporary
   files more reliably (CASSANDRA-2088)
 * shut down server for OOM on a Thrift thread (CASSANDRA-2269)
 * fix tombstone handling in repair and sstable2json (CASSANDRA-2279)
 * preserve version when streaming data from old sstables (CASSANDRA-2283)
 * don't start repair if a neighboring node is marked as dead (CASSANDRA-2290)
 * purge tombstones from row cache (CASSANDRA-2305)
 * Avoid seeking when sstable2json exports the entire file (CASSANDRA-2318)
 * clear Built flag in system table when dropping an index (CASSANDRA-2320)
 * don't allow arbitrary argument for stress.java (CASSANDRA-2323)
 * validate values for index predicates in get_indexed_slice (CASSANDRA-2328)
 * queue secondary indexes for flush before the parent (CASSANDRA-2330)
 * allow job configuration to set the CL used in Hadoop jobs (CASSANDRA-2331)
 * add memtable_flush_queue_size defaulting to 4 (CASSANDRA-2333)
 * Allow overriding of initial_token, storage_port and rpc_port from system
   properties (CASSANDRA-2343)
 * fix comparator used for non-indexed secondary expressions in index scan
   (CASSANDRA-2347)
 * ensure size calculation and write phase of large-row compaction use
   the same threshold for TTL expiration (CASSANDRA-2349)
 * fix race when iterating CFs during add/drop (CASSANDRA-2350)
 * add ConsistencyLevel command to CLI (CASSANDRA-2354)
 * allow negative numbers in the cli (CASSANDRA-2358)
 * hard code serialVersionUID for tokens class (CASSANDRA-2361)
 * fix potential infinite loop in ByteBufferUtil.inputStream (CASSANDRA-2365)
 * fix encoding bugs in HintedHandoffManager, SystemTable when default
   charset is not UTF8 (CASSANDRA-2367)
 * avoids having removed node reappearing in Gossip (CASSANDRA-2371)
 * fix incorrect truncation of long to int when reading columns via block
   index (CASSANDRA-2376)
 * fix NPE during stream session (CASSANDRA-2377)
 * fix race condition that could leave orphaned data files when dropping CF or
   KS (CASSANDRA-2381)
 * fsync statistics component on write (CASSANDRA-2382)
 * fix duplicate results from CFS.scan (CASSANDRA-2406)
 * add IntegerType to CLI help (CASSANDRA-2414)
 * avoid caching token-only decoratedkeys (CASSANDRA-2416)
 * convert mmap assertion to if/throw so scrub can catch it (CASSANDRA-2417)
 * don't overwrite gc log (CASSANDR-2418)
 * invalidate row cache for streamed row to avoid inconsitencies
   (CASSANDRA-2420)
 * avoid copies in range/index scans (CASSANDRA-2425)
 * make sure we don't wipe data during cleanup if the node has not join
   the ring (CASSANDRA-2428)
 * Try harder to close files after compaction (CASSANDRA-2431)
 * re-set bootstrapped flag after move finishes (CASSANDRA-2435)
 * display validation_class in CLI 'describe keyspace' (CASSANDRA-2442)
 * make cleanup compactions cleanup the row cache (CASSANDRA-2451)
 * add column fields validation to scrub (CASSANDRA-2460)
 * use 64KB flush buffer instead of in_memory_compaction_limit (CASSANDRA-2463)
 * fix backslash substitutions in CLI (CASSANDRA-2492)
 * disable cache saving for system CFS (CASSANDRA-2502)
 * fixes for verifying destination availability under hinted conditions
   so UE can be thrown intead of timing out (CASSANDRA-2514)
 * fix update of validation class in column metadata (CASSANDRA-2512)
 * support LOCAL_QUORUM, EACH_QUORUM CLs outside of NTS (CASSANDRA-2516)
 * preserve version when streaming data from old sstables (CASSANDRA-2283)
 * fix backslash substitutions in CLI (CASSANDRA-2492)
 * count a row deletion as one operation towards memtable threshold 
   (CASSANDRA-2519)
 * support LOCAL_QUORUM, EACH_QUORUM CLs outside of NTS (CASSANDRA-2516)


0.7.4
 * add nodetool join command (CASSANDRA-2160)
 * fix secondary indexes on pre-existing or streamed data (CASSANDRA-2244)
 * initialize endpoint in gossiper earlier (CASSANDRA-2228)
 * add ability to write to Cassandra from Pig (CASSANDRA-1828)
 * add rpc_[min|max]_threads (CASSANDRA-2176)
 * add CL.TWO, CL.THREE (CASSANDRA-2013)
 * avoid exporting an un-requested row in sstable2json, when exporting 
   a key that does not exist (CASSANDRA-2168)
 * add incremental_backups option (CASSANDRA-1872)
 * add configurable row limit to Pig loadfunc (CASSANDRA-2276)
 * validate column values in batches as well as single-Column inserts
   (CASSANDRA-2259)
 * move sample schema from cassandra.yaml to schema-sample.txt,
   a cli scripts (CASSANDRA-2007)
 * avoid writing empty rows when scrubbing tombstoned rows (CASSANDRA-2296)
 * fix assertion error in range and index scans for CL < ALL
   (CASSANDRA-2282)
 * fix commitlog replay when flush position refers to data that didn't
   get synced before server died (CASSANDRA-2285)
 * fix fd leak in sstable2json with non-mmap'd i/o (CASSANDRA-2304)
 * reduce memory use during streaming of multiple sstables (CASSANDRA-2301)
 * purge tombstoned rows from cache after GCGraceSeconds (CASSANDRA-2305)
 * allow zero replicas in a NTS datacenter (CASSANDRA-1924)
 * make range queries respect snitch for local replicas (CASSANDRA-2286)
 * fix HH delivery when column index is larger than 2GB (CASSANDRA-2297)
 * make 2ary indexes use parent CF flush thresholds during initial build
   (CASSANDRA-2294)
 * update memtable_throughput to be a long (CASSANDRA-2158)


0.7.3
 * Keep endpoint state until aVeryLongTime (CASSANDRA-2115)
 * lower-latency read repair (CASSANDRA-2069)
 * add hinted_handoff_throttle_delay_in_ms option (CASSANDRA-2161)
 * fixes for cache save/load (CASSANDRA-2172, -2174)
 * Handle whole-row deletions in CFOutputFormat (CASSANDRA-2014)
 * Make memtable_flush_writers flush in parallel (CASSANDRA-2178)
 * Add compaction_preheat_key_cache option (CASSANDRA-2175)
 * refactor stress.py to have only one copy of the format string 
   used for creating row keys (CASSANDRA-2108)
 * validate index names for \w+ (CASSANDRA-2196)
 * Fix Cassandra cli to respect timeout if schema does not settle 
   (CASSANDRA-2187)
 * fix for compaction and cleanup writing old-format data into new-version 
   sstable (CASSANDRA-2211, -2216)
 * add nodetool scrub (CASSANDRA-2217, -2240)
 * fix sstable2json large-row pagination (CASSANDRA-2188)
 * fix EOFing on requests for the last bytes in a file (CASSANDRA-2213)
 * fix BufferedRandomAccessFile bugs (CASSANDRA-2218, -2241)
 * check for memtable flush_after_mins exceeded every 10s (CASSANDRA-2183)
 * fix cache saving on Windows (CASSANDRA-2207)
 * add validateSchemaAgreement call + synchronization to schema
   modification operations (CASSANDRA-2222)
 * fix for reversed slice queries on large rows (CASSANDRA-2212)
 * fat clients were writing local data (CASSANDRA-2223)
 * turn off string interning in json2sstable (CASSANDRA-2189)
 * set DEFAULT_MEMTABLE_LIFETIME_IN_MINS to 24h
 * improve detection and cleanup of partially-written sstables 
   (CASSANDRA-2206)
 * fix supercolumn de/serialization when subcolumn comparator is different
   from supercolumn's (CASSANDRA-2104)
 * fix starting up on Windows when CASSANDRA_HOME contains whitespace
   (CASSANDRA-2237)
 * add [get|set][row|key]cacheSavePeriod to JMX (CASSANDRA-2100)
 * fix Hadoop ColumnFamilyOutputFormat dropping of mutations
   when batch fills up (CASSANDRA-2255)
 * move file deletions off of scheduledtasks executor (CASSANDRA-2253)


0.7.2
 * copy DecoratedKey.key when inserting into caches to avoid retaining
   a reference to the underlying buffer (CASSANDRA-2102)
 * format subcolumn names with subcomparator (CASSANDRA-2136)
 * fix column bloom filter deserialization (CASSANDRA-2165)


0.7.1
 * refactor MessageDigest creation code. (CASSANDRA-2107)
 * buffer network stack to avoid inefficient small TCP messages while avoiding
   the nagle/delayed ack problem (CASSANDRA-1896)
 * check log4j configuration for changes every 10s (CASSANDRA-1525, 1907)
 * more-efficient cross-DC replication (CASSANDRA-1530, -2051, -2138)
 * avoid polluting page cache with commitlog or sstable writes
   and seq scan operations (CASSANDRA-1470)
 * add RMI authentication options to nodetool (CASSANDRA-1921)
 * make snitches configurable at runtime (CASSANDRA-1374)
 * retry hadoop split requests on connection failure (CASSANDRA-1927)
 * implement describeOwnership for BOP, COPP (CASSANDRA-1928)
 * make read repair behave as expected for ConsistencyLevel > ONE
   (CASSANDRA-982, 2038)
 * distributed test harness (CASSANDRA-1859, 1964)
 * reduce flush lock contention (CASSANDRA-1930)
 * optimize supercolumn deserialization (CASSANDRA-1891)
 * fix CFMetaData.apply to only compare objects of the same class 
   (CASSANDRA-1962)
 * allow specifying specific SSTables to compact from JMX (CASSANDRA-1963)
 * fix race condition in MessagingService.targets (CASSANDRA-1959, 2094, 2081)
 * refuse to open sstables from a future version (CASSANDRA-1935)
 * zero-copy reads (CASSANDRA-1714)
 * fix copy bounds for word Text in wordcount demo (CASSANDRA-1993)
 * fixes for contrib/javautils (CASSANDRA-1979)
 * check more frequently for memtable expiration (CASSANDRA-2000)
 * fix writing SSTable column count statistics (CASSANDRA-1976)
 * fix streaming of multiple CFs during bootstrap (CASSANDRA-1992)
 * explicitly set JVM GC new generation size with -Xmn (CASSANDRA-1968)
 * add short options for CLI flags (CASSANDRA-1565)
 * make keyspace argument to "describe keyspace" in CLI optional
   when authenticated to keyspace already (CASSANDRA-2029)
 * added option to specify -Dcassandra.join_ring=false on startup
   to allow "warm spare" nodes or performing JMX maintenance before
   joining the ring (CASSANDRA-526)
 * log migrations at INFO (CASSANDRA-2028)
 * add CLI verbose option in file mode (CASSANDRA-2030)
 * add single-line "--" comments to CLI (CASSANDRA-2032)
 * message serialization tests (CASSANDRA-1923)
 * switch from ivy to maven-ant-tasks (CASSANDRA-2017)
 * CLI attempts to block for new schema to propagate (CASSANDRA-2044)
 * fix potential overflow in nodetool cfstats (CASSANDRA-2057)
 * add JVM shutdownhook to sync commitlog (CASSANDRA-1919)
 * allow nodes to be up without being part of  normal traffic (CASSANDRA-1951)
 * fix CLI "show keyspaces" with null options on NTS (CASSANDRA-2049)
 * fix possible ByteBuffer race conditions (CASSANDRA-2066)
 * reduce garbage generated by MessagingService to prevent load spikes
   (CASSANDRA-2058)
 * fix math in RandomPartitioner.describeOwnership (CASSANDRA-2071)
 * fix deletion of sstable non-data components (CASSANDRA-2059)
 * avoid blocking gossip while deleting handoff hints (CASSANDRA-2073)
 * ignore messages from newer versions, keep track of nodes in gossip 
   regardless of version (CASSANDRA-1970)
 * cache writing moved to CompactionManager to reduce i/o contention and
   updated to use non-cache-polluting writes (CASSANDRA-2053)
 * page through large rows when exporting to JSON (CASSANDRA-2041)
 * add flush_largest_memtables_at and reduce_cache_sizes_at options
   (CASSANDRA-2142)
 * add cli 'describe cluster' command (CASSANDRA-2127)
 * add cli support for setting username/password at 'connect' command 
   (CASSANDRA-2111)
 * add -D option to Stress.java to allow reading hosts from a file 
   (CASSANDRA-2149)
 * bound hints CF throughput between 32M and 256M (CASSANDRA-2148)
 * continue starting when invalid saved cache entries are encountered
   (CASSANDRA-2076)
 * add max_hint_window_in_ms option (CASSANDRA-1459)


0.7.0-final
 * fix offsets to ByteBuffer.get (CASSANDRA-1939)


0.7.0-rc4
 * fix cli crash after backgrounding (CASSANDRA-1875)
 * count timeouts in storageproxy latencies, and include latency 
   histograms in StorageProxyMBean (CASSANDRA-1893)
 * fix CLI get recognition of supercolumns (CASSANDRA-1899)
 * enable keepalive on intra-cluster sockets (CASSANDRA-1766)
 * count timeouts towards dynamicsnitch latencies (CASSANDRA-1905)
 * Expose index-building status in JMX + cli schema description
   (CASSANDRA-1871)
 * allow [LOCAL|EACH]_QUORUM to be used with non-NetworkTopology 
   replication Strategies
 * increased amount of index locks for faster commitlog replay
 * collect secondary index tombstones immediately (CASSANDRA-1914)
 * revert commitlog changes from #1780 (CASSANDRA-1917)
 * change RandomPartitioner min token to -1 to avoid collision w/
   tokens on actual nodes (CASSANDRA-1901)
 * examine the right nibble when validating TimeUUID (CASSANDRA-1910)
 * include secondary indexes in cleanup (CASSANDRA-1916)
 * CFS.scrubDataDirectories should also cleanup invalid secondary indexes
   (CASSANDRA-1904)
 * ability to disable/enable gossip on nodes to force them down
   (CASSANDRA-1108)


0.7.0-rc3
 * expose getNaturalEndpoints in StorageServiceMBean taking byte[]
   key; RMI cannot serialize ByteBuffer (CASSANDRA-1833)
 * infer org.apache.cassandra.locator for replication strategy classes
   when not otherwise specified
 * validation that generates less garbage (CASSANDRA-1814)
 * add TTL support to CLI (CASSANDRA-1838)
 * cli defaults to bytestype for subcomparator when creating
   column families (CASSANDRA-1835)
 * unregister index MBeans when index is dropped (CASSANDRA-1843)
 * make ByteBufferUtil.clone thread-safe (CASSANDRA-1847)
 * change exception for read requests during bootstrap from 
   InvalidRequest to Unavailable (CASSANDRA-1862)
 * respect row-level tombstones post-flush in range scans
   (CASSANDRA-1837)
 * ReadResponseResolver check digests against each other (CASSANDRA-1830)
 * return InvalidRequest when remove of subcolumn without supercolumn
   is requested (CASSANDRA-1866)
 * flush before repair (CASSANDRA-1748)
 * SSTableExport validates key order (CASSANDRA-1884)
 * large row support for SSTableExport (CASSANDRA-1867)
 * Re-cache hot keys post-compaction without hitting disk (CASSANDRA-1878)
 * manage read repair in coordinator instead of data source, to
   provide latency information to dynamic snitch (CASSANDRA-1873)


0.7.0-rc2
 * fix live-column-count of slice ranges including tombstoned supercolumn 
   with live subcolumn (CASSANDRA-1591)
 * rename o.a.c.internal.AntientropyStage -> AntiEntropyStage,
   o.a.c.request.Request_responseStage -> RequestResponseStage,
   o.a.c.internal.Internal_responseStage -> InternalResponseStage
 * add AbstractType.fromString (CASSANDRA-1767)
 * require index_type to be present when specifying index_name
   on ColumnDef (CASSANDRA-1759)
 * fix add/remove index bugs in CFMetadata (CASSANDRA-1768)
 * rebuild Strategy during system_update_keyspace (CASSANDRA-1762)
 * cli updates prompt to ... in continuation lines (CASSANDRA-1770)
 * support multiple Mutations per key in hadoop ColumnFamilyOutputFormat
   (CASSANDRA-1774)
 * improvements to Debian init script (CASSANDRA-1772)
 * use local classloader to check for version.properties (CASSANDRA-1778)
 * Validate that column names in column_metadata are valid for the
   defined comparator, and decode properly in cli (CASSANDRA-1773)
 * use cross-platform newlines in cli (CASSANDRA-1786)
 * add ExpiringColumn support to sstable import/export (CASSANDRA-1754)
 * add flush for each append to periodic commitlog mode; added
   periodic_without_flush option to disable this (CASSANDRA-1780)
 * close file handle used for post-flush truncate (CASSANDRA-1790)
 * various code cleanup (CASSANDRA-1793, -1794, -1795)
 * fix range queries against wrapped range (CASSANDRA-1781)
 * fix consistencylevel calculations for NetworkTopologyStrategy
   (CASSANDRA-1804)
 * cli support index type enum names (CASSANDRA-1810)
 * improved validation of column_metadata (CASSANDRA-1813)
 * reads at ConsistencyLevel > 1 throw UnavailableException
   immediately if insufficient live nodes exist (CASSANDRA-1803)
 * copy bytebuffers for local writes to avoid retaining the entire
   Thrift frame (CASSANDRA-1801)
 * fix NPE adding index to column w/o prior metadata (CASSANDRA-1764)
 * reduce fat client timeout (CASSANDRA-1730)
 * fix botched merge of CASSANDRA-1316


0.7.0-rc1
 * fix compaction and flush races with schema updates (CASSANDRA-1715)
 * add clustertool, config-converter, sstablekeys, and schematool 
   Windows .bat files (CASSANDRA-1723)
 * reject range queries received during bootstrap (CASSANDRA-1739)
 * fix wrapping-range queries on non-minimum token (CASSANDRA-1700)
 * add nodetool cfhistogram (CASSANDRA-1698)
 * limit repaired ranges to what the nodes have in common (CASSANDRA-1674)
 * index scan treats missing columns as not matching secondary
   expressions (CASSANDRA-1745)
 * Fix misuse of DataOutputBuffer.getData in AntiEntropyService
   (CASSANDRA-1729)
 * detect and warn when obsolete version of JNA is present (CASSANDRA-1760)
 * reduce fat client timeout (CASSANDRA-1730)
 * cleanup smallest CFs first to increase free temp space for larger ones
   (CASSANDRA-1811)
 * Update windows .bat files to work outside of main Cassandra
   directory (CASSANDRA-1713)
 * fix read repair regression from 0.6.7 (CASSANDRA-1727)
 * more-efficient read repair (CASSANDRA-1719)
 * fix hinted handoff replay (CASSANDRA-1656)
 * log type of dropped messages (CASSANDRA-1677)
 * upgrade to SLF4J 1.6.1
 * fix ByteBuffer bug in ExpiringColumn.updateDigest (CASSANDRA-1679)
 * fix IntegerType.getString (CASSANDRA-1681)
 * make -Djava.net.preferIPv4Stack=true the default (CASSANDRA-628)
 * add INTERNAL_RESPONSE verb to differentiate from responses related
   to client requests (CASSANDRA-1685)
 * log tpstats when dropping messages (CASSANDRA-1660)
 * include unreachable nodes in describeSchemaVersions (CASSANDRA-1678)
 * Avoid dropping messages off the client request path (CASSANDRA-1676)
 * fix jna errno reporting (CASSANDRA-1694)
 * add friendlier error for UnknownHostException on startup (CASSANDRA-1697)
 * include jna dependency in RPM package (CASSANDRA-1690)
 * add --skip-keys option to stress.py (CASSANDRA-1696)
 * improve cli handling of non-string keys and column names 
   (CASSANDRA-1701, -1693)
 * r/m extra subcomparator line in cli keyspaces output (CASSANDRA-1712)
 * add read repair chance to cli "show keyspaces"
 * upgrade to ConcurrentLinkedHashMap 1.1 (CASSANDRA-975)
 * fix index scan routing (CASSANDRA-1722)
 * fix tombstoning of supercolumns in range queries (CASSANDRA-1734)
 * clear endpoint cache after updating keyspace metadata (CASSANDRA-1741)
 * fix wrapping-range queries on non-minimum token (CASSANDRA-1700)
 * truncate includes secondary indexes (CASSANDRA-1747)
 * retain reference to PendingFile sstables (CASSANDRA-1749)
 * fix sstableimport regression (CASSANDRA-1753)
 * fix for bootstrap when no non-system tables are defined (CASSANDRA-1732)
 * handle replica unavailability in index scan (CASSANDRA-1755)
 * fix service initialization order deadlock (CASSANDRA-1756)
 * multi-line cli commands (CASSANDRA-1742)
 * fix race between snapshot and compaction (CASSANDRA-1736)
 * add listEndpointsPendingHints, deleteHintsForEndpoint JMX methods 
   (CASSANDRA-1551)


0.7.0-beta3
 * add strategy options to describe_keyspace output (CASSANDRA-1560)
 * log warning when using randomly generated token (CASSANDRA-1552)
 * re-organize JMX into .db, .net, .internal, .request (CASSANDRA-1217)
 * allow nodes to change IPs between restarts (CASSANDRA-1518)
 * remember ring state between restarts by default (CASSANDRA-1518)
 * flush index built flag so we can read it before log replay (CASSANDRA-1541)
 * lock row cache updates to prevent race condition (CASSANDRA-1293)
 * remove assertion causing rare (and harmless) error messages in
   commitlog (CASSANDRA-1330)
 * fix moving nodes with no keyspaces defined (CASSANDRA-1574)
 * fix unbootstrap when no data is present in a transfer range (CASSANDRA-1573)
 * take advantage of AVRO-495 to simplify our avro IDL (CASSANDRA-1436)
 * extend authorization hierarchy to column family (CASSANDRA-1554)
 * deletion support in secondary indexes (CASSANDRA-1571)
 * meaningful error message for invalid replication strategy class 
   (CASSANDRA-1566)
 * allow keyspace creation with RF > N (CASSANDRA-1428)
 * improve cli error handling (CASSANDRA-1580)
 * add cache save/load ability (CASSANDRA-1417, 1606, 1647)
 * add StorageService.getDrainProgress (CASSANDRA-1588)
 * Disallow bootstrap to an in-use token (CASSANDRA-1561)
 * Allow dynamic secondary index creation and destruction (CASSANDRA-1532)
 * log auto-guessed memtable thresholds (CASSANDRA-1595)
 * add ColumnDef support to cli (CASSANDRA-1583)
 * reduce index sample time by 75% (CASSANDRA-1572)
 * add cli support for column, strategy metadata (CASSANDRA-1578, 1612)
 * add cli support for schema modification (CASSANDRA-1584)
 * delete temp files on failed compactions (CASSANDRA-1596)
 * avoid blocking for dead nodes during removetoken (CASSANDRA-1605)
 * remove ConsistencyLevel.ZERO (CASSANDRA-1607)
 * expose in-progress compaction type in jmx (CASSANDRA-1586)
 * removed IClock & related classes from internals (CASSANDRA-1502)
 * fix removing tokens from SystemTable on decommission and removetoken
   (CASSANDRA-1609)
 * include CF metadata in cli 'show keyspaces' (CASSANDRA-1613)
 * switch from Properties to HashMap in PropertyFileSnitch to
   avoid synchronization bottleneck (CASSANDRA-1481)
 * PropertyFileSnitch configuration file renamed to 
   cassandra-topology.properties
 * add cli support for get_range_slices (CASSANDRA-1088, CASSANDRA-1619)
 * Make memtable flush thresholds per-CF instead of global 
   (CASSANDRA-1007, 1637)
 * add cli support for binary data without CfDef hints (CASSANDRA-1603)
 * fix building SSTable statistics post-stream (CASSANDRA-1620)
 * fix potential infinite loop in 2ary index queries (CASSANDRA-1623)
 * allow creating NTS keyspaces with no replicas configured (CASSANDRA-1626)
 * add jmx histogram of sstables accessed per read (CASSANDRA-1624)
 * remove system_rename_column_family and system_rename_keyspace from the
   client API until races can be fixed (CASSANDRA-1630, CASSANDRA-1585)
 * add cli sanity tests (CASSANDRA-1582)
 * update GC settings in cassandra.bat (CASSANDRA-1636)
 * cli support for index queries (CASSANDRA-1635)
 * cli support for updating schema memtable settings (CASSANDRA-1634)
 * cli --file option (CASSANDRA-1616)
 * reduce automatically chosen memtable sizes by 50% (CASSANDRA-1641)
 * move endpoint cache from snitch to strategy (CASSANDRA-1643)
 * fix commitlog recovery deleting the newly-created segment as well as
   the old ones (CASSANDRA-1644)
 * upgrade to Thrift 0.5 (CASSANDRA-1367)
 * renamed CL.DCQUORUM to LOCAL_QUORUM and DCQUORUMSYNC to EACH_QUORUM
 * cli truncate support (CASSANDRA-1653)
 * update GC settings in cassandra.bat (CASSANDRA-1636)
 * avoid logging when a node's ip/token is gossipped back to it (CASSANDRA-1666)


0.7-beta2
 * always use UTF-8 for hint keys (CASSANDRA-1439)
 * remove cassandra.yaml dependency from Hadoop and Pig (CASSADRA-1322)
 * expose CfDef metadata in describe_keyspaces (CASSANDRA-1363)
 * restore use of mmap_index_only option (CASSANDRA-1241)
 * dropping a keyspace with no column families generated an error 
   (CASSANDRA-1378)
 * rename RackAwareStrategy to OldNetworkTopologyStrategy, RackUnawareStrategy 
   to SimpleStrategy, DatacenterShardStrategy to NetworkTopologyStrategy,
   AbstractRackAwareSnitch to AbstractNetworkTopologySnitch (CASSANDRA-1392)
 * merge StorageProxy.mutate, mutateBlocking (CASSANDRA-1396)
 * faster UUIDType, LongType comparisons (CASSANDRA-1386, 1393)
 * fix setting read_repair_chance from CLI addColumnFamily (CASSANDRA-1399)
 * fix updates to indexed columns (CASSANDRA-1373)
 * fix race condition leaving to FileNotFoundException (CASSANDRA-1382)
 * fix sharded lock hash on index write path (CASSANDRA-1402)
 * add support for GT/E, LT/E in subordinate index clauses (CASSANDRA-1401)
 * cfId counter got out of sync when CFs were added (CASSANDRA-1403)
 * less chatty schema updates (CASSANDRA-1389)
 * rename column family mbeans. 'type' will now include either 
   'IndexColumnFamilies' or 'ColumnFamilies' depending on the CFS type.
   (CASSANDRA-1385)
 * disallow invalid keyspace and column family names. This includes name that
   matches a '^\w+' regex. (CASSANDRA-1377)
 * use JNA, if present, to take snapshots (CASSANDRA-1371)
 * truncate hints if starting 0.7 for the first time (CASSANDRA-1414)
 * fix FD leak in single-row slicepredicate queries (CASSANDRA-1416)
 * allow index expressions against columns that are not part of the 
   SlicePredicate (CASSANDRA-1410)
 * config-converter properly handles snitches and framed support 
   (CASSANDRA-1420)
 * remove keyspace argument from multiget_count (CASSANDRA-1422)
 * allow specifying cassandra.yaml location as (local or remote) URL
   (CASSANDRA-1126)
 * fix using DynamicEndpointSnitch with NetworkTopologyStrategy
   (CASSANDRA-1429)
 * Add CfDef.default_validation_class (CASSANDRA-891)
 * fix EstimatedHistogram.max (CASSANDRA-1413)
 * quorum read optimization (CASSANDRA-1622)
 * handle zero-length (or missing) rows during HH paging (CASSANDRA-1432)
 * include secondary indexes during schema migrations (CASSANDRA-1406)
 * fix commitlog header race during schema change (CASSANDRA-1435)
 * fix ColumnFamilyStoreMBeanIterator to use new type name (CASSANDRA-1433)
 * correct filename generated by xml->yaml converter (CASSANDRA-1419)
 * add CMSInitiatingOccupancyFraction=75 and UseCMSInitiatingOccupancyOnly
   to default JVM options
 * decrease jvm heap for cassandra-cli (CASSANDRA-1446)
 * ability to modify keyspaces and column family definitions on a live cluster
   (CASSANDRA-1285)
 * support for Hadoop Streaming [non-jvm map/reduce via stdin/out]
   (CASSANDRA-1368)
 * Move persistent sstable stats from the system table to an sstable component
   (CASSANDRA-1430)
 * remove failed bootstrap attempt from pending ranges when gossip times
   it out after 1h (CASSANDRA-1463)
 * eager-create tcp connections to other cluster members (CASSANDRA-1465)
 * enumerate stages and derive stage from message type instead of 
   transmitting separately (CASSANDRA-1465)
 * apply reversed flag during collation from different data sources
   (CASSANDRA-1450)
 * make failure to remove commitlog segment non-fatal (CASSANDRA-1348)
 * correct ordering of drain operations so CL.recover is no longer 
   necessary (CASSANDRA-1408)
 * removed keyspace from describe_splits method (CASSANDRA-1425)
 * rename check_schema_agreement to describe_schema_versions
   (CASSANDRA-1478)
 * fix QUORUM calculation for RF > 3 (CASSANDRA-1487)
 * remove tombstones during non-major compactions when bloom filter
   verifies that row does not exist in other sstables (CASSANDRA-1074)
 * nodes that coordinated a loadbalance in the past could not be seen by
   newly added nodes (CASSANDRA-1467)
 * exposed endpoint states (gossip details) via jmx (CASSANDRA-1467)
 * ensure that compacted sstables are not included when new readers are
   instantiated (CASSANDRA-1477)
 * by default, calculate heap size and memtable thresholds at runtime (CASSANDRA-1469)
 * fix races dealing with adding/dropping keyspaces and column families in
   rapid succession (CASSANDRA-1477)
 * clean up of Streaming system (CASSANDRA-1503, 1504, 1506)
 * add options to configure Thrift socket keepalive and buffer sizes (CASSANDRA-1426)
 * make contrib CassandraServiceDataCleaner recursive (CASSANDRA-1509)
 * min, max compaction threshold are configurable and persistent 
   per-ColumnFamily (CASSANDRA-1468)
 * fix replaying the last mutation in a commitlog unnecessarily 
   (CASSANDRA-1512)
 * invoke getDefaultUncaughtExceptionHandler from DTPE with the original
   exception rather than the ExecutionException wrapper (CASSANDRA-1226)
 * remove Clock from the Thrift (and Avro) API (CASSANDRA-1501)
 * Close intra-node sockets when connection is broken (CASSANDRA-1528)
 * RPM packaging spec file (CASSANDRA-786)
 * weighted request scheduler (CASSANDRA-1485)
 * treat expired columns as deleted (CASSANDRA-1539)
 * make IndexInterval configurable (CASSANDRA-1488)
 * add describe_snitch to Thrift API (CASSANDRA-1490)
 * MD5 authenticator compares plain text submitted password with MD5'd
   saved property, instead of vice versa (CASSANDRA-1447)
 * JMX MessagingService pending and completed counts (CASSANDRA-1533)
 * fix race condition processing repair responses (CASSANDRA-1511)
 * make repair blocking (CASSANDRA-1511)
 * create EndpointSnitchInfo and MBean to expose rack and DC (CASSANDRA-1491)
 * added option to contrib/word_count to output results back to Cassandra
   (CASSANDRA-1342)
 * rewrite Hadoop ColumnFamilyRecordWriter to pool connections, retry to
   multiple Cassandra nodes, and smooth impact on the Cassandra cluster
   by using smaller batch sizes (CASSANDRA-1434)
 * fix setting gc_grace_seconds via CLI (CASSANDRA-1549)
 * support TTL'd index values (CASSANDRA-1536)
 * make removetoken work like decommission (CASSANDRA-1216)
 * make cli comparator-aware and improve quote rules (CASSANDRA-1523,-1524)
 * make nodetool compact and cleanup blocking (CASSANDRA-1449)
 * add memtable, cache information to GCInspector logs (CASSANDRA-1558)
 * enable/disable HintedHandoff via JMX (CASSANDRA-1550)
 * Ignore stray files in the commit log directory (CASSANDRA-1547)
 * Disallow bootstrap to an in-use token (CASSANDRA-1561)


0.7-beta1
 * sstable versioning (CASSANDRA-389)
 * switched to slf4j logging (CASSANDRA-625)
 * add (optional) expiration time for column (CASSANDRA-699)
 * access levels for authentication/authorization (CASSANDRA-900)
 * add ReadRepairChance to CF definition (CASSANDRA-930)
 * fix heisenbug in system tests, especially common on OS X (CASSANDRA-944)
 * convert to byte[] keys internally and all public APIs (CASSANDRA-767)
 * ability to alter schema definitions on a live cluster (CASSANDRA-44)
 * renamed configuration file to cassandra.xml, and log4j.properties to
   log4j-server.properties, which must now be loaded from
   the classpath (which is how our scripts in bin/ have always done it)
   (CASSANDRA-971)
 * change get_count to require a SlicePredicate. create multi_get_count
   (CASSANDRA-744)
 * re-organized endpointsnitch implementations and added SimpleSnitch
   (CASSANDRA-994)
 * Added preload_row_cache option (CASSANDRA-946)
 * add CRC to commitlog header (CASSANDRA-999)
 * removed deprecated batch_insert and get_range_slice methods (CASSANDRA-1065)
 * add truncate thrift method (CASSANDRA-531)
 * http mini-interface using mx4j (CASSANDRA-1068)
 * optimize away copy of sliced row on memtable read path (CASSANDRA-1046)
 * replace constant-size 2GB mmaped segments and special casing for index 
   entries spanning segment boundaries, with SegmentedFile that computes 
   segments that always contain entire entries/rows (CASSANDRA-1117)
 * avoid reading large rows into memory during compaction (CASSANDRA-16)
 * added hadoop OutputFormat (CASSANDRA-1101)
 * efficient Streaming (no more anticompaction) (CASSANDRA-579)
 * split commitlog header into separate file and add size checksum to
   mutations (CASSANDRA-1179)
 * avoid allocating a new byte[] for each mutation on replay (CASSANDRA-1219)
 * revise HH schema to be per-endpoint (CASSANDRA-1142)
 * add joining/leaving status to nodetool ring (CASSANDRA-1115)
 * allow multiple repair sessions per node (CASSANDRA-1190)
 * optimize away MessagingService for local range queries (CASSANDRA-1261)
 * make framed transport the default so malformed requests can't OOM the 
   server (CASSANDRA-475)
 * significantly faster reads from row cache (CASSANDRA-1267)
 * take advantage of row cache during range queries (CASSANDRA-1302)
 * make GCGraceSeconds a per-ColumnFamily value (CASSANDRA-1276)
 * keep persistent row size and column count statistics (CASSANDRA-1155)
 * add IntegerType (CASSANDRA-1282)
 * page within a single row during hinted handoff (CASSANDRA-1327)
 * push DatacenterShardStrategy configuration into keyspace definition,
   eliminating datacenter.properties. (CASSANDRA-1066)
 * optimize forward slices starting with '' and single-index-block name 
   queries by skipping the column index (CASSANDRA-1338)
 * streaming refactor (CASSANDRA-1189)
 * faster comparison for UUID types (CASSANDRA-1043)
 * secondary index support (CASSANDRA-749 and subtasks)
 * make compaction buckets deterministic (CASSANDRA-1265)


0.6.6
 * Allow using DynamicEndpointSnitch with RackAwareStrategy (CASSANDRA-1429)
 * remove the remaining vestiges of the unfinished DatacenterShardStrategy 
   (replaced by NetworkTopologyStrategy in 0.7)
   

0.6.5
 * fix key ordering in range query results with RandomPartitioner
   and ConsistencyLevel > ONE (CASSANDRA-1145)
 * fix for range query starting with the wrong token range (CASSANDRA-1042)
 * page within a single row during hinted handoff (CASSANDRA-1327)
 * fix compilation on non-sun JDKs (CASSANDRA-1061)
 * remove String.trim() call on row keys in batch mutations (CASSANDRA-1235)
 * Log summary of dropped messages instead of spamming log (CASSANDRA-1284)
 * add dynamic endpoint snitch (CASSANDRA-981)
 * fix streaming for keyspaces with hyphens in their name (CASSANDRA-1377)
 * fix errors in hard-coded bloom filter optKPerBucket by computing it
   algorithmically (CASSANDRA-1220
 * remove message deserialization stage, and uncap read/write stages
   so slow reads/writes don't block gossip processing (CASSANDRA-1358)
 * add jmx port configuration to Debian package (CASSANDRA-1202)
 * use mlockall via JNA, if present, to prevent Linux from swapping
   out parts of the JVM (CASSANDRA-1214)


0.6.4
 * avoid queuing multiple hint deliveries for the same endpoint
   (CASSANDRA-1229)
 * better performance for and stricter checking of UTF8 column names
   (CASSANDRA-1232)
 * extend option to lower compaction priority to hinted handoff
   as well (CASSANDRA-1260)
 * log errors in gossip instead of re-throwing (CASSANDRA-1289)
 * avoid aborting commitlog replay prematurely if a flushed-but-
   not-removed commitlog segment is encountered (CASSANDRA-1297)
 * fix duplicate rows being read during mapreduce (CASSANDRA-1142)
 * failure detection wasn't closing command sockets (CASSANDRA-1221)
 * cassandra-cli.bat works on windows (CASSANDRA-1236)
 * pre-emptively drop requests that cannot be processed within RPCTimeout
   (CASSANDRA-685)
 * add ack to Binary write verb and update CassandraBulkLoader
   to wait for acks for each row (CASSANDRA-1093)
 * added describe_partitioner Thrift method (CASSANDRA-1047)
 * Hadoop jobs no longer require the Cassandra storage-conf.xml
   (CASSANDRA-1280, CASSANDRA-1047)
 * log thread pool stats when GC is excessive (CASSANDRA-1275)
 * remove gossip message size limit (CASSANDRA-1138)
 * parallelize local and remote reads during multiget, and respect snitch 
   when determining whether to do local read for CL.ONE (CASSANDRA-1317)
 * fix read repair to use requested consistency level on digest mismatch,
   rather than assuming QUORUM (CASSANDRA-1316)
 * process digest mismatch re-reads in parallel (CASSANDRA-1323)
 * switch hints CF comparator to BytesType (CASSANDRA-1274)


0.6.3
 * retry to make streaming connections up to 8 times. (CASSANDRA-1019)
 * reject describe_ring() calls on invalid keyspaces (CASSANDRA-1111)
 * fix cache size calculation for size of 100% (CASSANDRA-1129)
 * fix cache capacity only being recalculated once (CASSANDRA-1129)
 * remove hourly scan of all hints on the off chance that the gossiper
   missed a status change; instead, expose deliverHintsToEndpoint to JMX
   so it can be done manually, if necessary (CASSANDRA-1141)
 * don't reject reads at CL.ALL (CASSANDRA-1152)
 * reject deletions to supercolumns in CFs containing only standard
   columns (CASSANDRA-1139)
 * avoid preserving login information after client disconnects
   (CASSANDRA-1057)
 * prefer sun jdk to openjdk in debian init script (CASSANDRA-1174)
 * detect partioner config changes between restarts and fail fast 
   (CASSANDRA-1146)
 * use generation time to resolve node token reassignment disagreements
   (CASSANDRA-1118)
 * restructure the startup ordering of Gossiper and MessageService to avoid
   timing anomalies (CASSANDRA-1160)
 * detect incomplete commit log hearders (CASSANDRA-1119)
 * force anti-entropy service to stream files on the stream stage to avoid
   sending streams out of order (CASSANDRA-1169)
 * remove inactive stream managers after AES streams files (CASSANDRA-1169)
 * allow removing entire row through batch_mutate Deletion (CASSANDRA-1027)
 * add JMX metrics for row-level bloom filter false positives (CASSANDRA-1212)
 * added a redhat init script to contrib (CASSANDRA-1201)
 * use midpoint when bootstrapping a new machine into range with not
   much data yet instead of random token (CASSANDRA-1112)
 * kill server on OOM in executor stage as well as Thrift (CASSANDRA-1226)
 * remove opportunistic repairs, when two machines with overlapping replica
   responsibilities happen to finish major compactions of the same CF near
   the same time.  repairs are now fully manual (CASSANDRA-1190)
 * add ability to lower compaction priority (default is no change from 0.6.2)
   (CASSANDRA-1181)


0.6.2
 * fix contrib/word_count build. (CASSANDRA-992)
 * split CommitLogExecutorService into BatchCommitLogExecutorService and 
   PeriodicCommitLogExecutorService (CASSANDRA-1014)
 * add latency histograms to CFSMBean (CASSANDRA-1024)
 * make resolving timestamp ties deterministic by using value bytes
   as a tiebreaker (CASSANDRA-1039)
 * Add option to turn off Hinted Handoff (CASSANDRA-894)
 * fix windows startup (CASSANDRA-948)
 * make concurrent_reads, concurrent_writes configurable at runtime via JMX
   (CASSANDRA-1060)
 * disable GCInspector on non-Sun JVMs (CASSANDRA-1061)
 * fix tombstone handling in sstable rows with no other data (CASSANDRA-1063)
 * fix size of row in spanned index entries (CASSANDRA-1056)
 * install json2sstable, sstable2json, and sstablekeys to Debian package
 * StreamingService.StreamDestinations wouldn't empty itself after streaming
   finished (CASSANDRA-1076)
 * added Collections.shuffle(splits) before returning the splits in 
   ColumnFamilyInputFormat (CASSANDRA-1096)
 * do not recalculate cache capacity post-compaction if it's been manually 
   modified (CASSANDRA-1079)
 * better defaults for flush sorter + writer executor queue sizes
   (CASSANDRA-1100)
 * windows scripts for SSTableImport/Export (CASSANDRA-1051)
 * windows script for nodetool (CASSANDRA-1113)
 * expose PhiConvictThreshold (CASSANDRA-1053)
 * make repair of RF==1 a no-op (CASSANDRA-1090)
 * improve default JVM GC options (CASSANDRA-1014)
 * fix SlicePredicate serialization inside Hadoop jobs (CASSANDRA-1049)
 * close Thrift sockets in Hadoop ColumnFamilyRecordReader (CASSANDRA-1081)


0.6.1
 * fix NPE in sstable2json when no excluded keys are given (CASSANDRA-934)
 * keep the replica set constant throughout the read repair process
   (CASSANDRA-937)
 * allow querying getAllRanges with empty token list (CASSANDRA-933)
 * fix command line arguments inversion in clustertool (CASSANDRA-942)
 * fix race condition that could trigger a false-positive assertion
   during post-flush discard of old commitlog segments (CASSANDRA-936)
 * fix neighbor calculation for anti-entropy repair (CASSANDRA-924)
 * perform repair even for small entropy differences (CASSANDRA-924)
 * Use hostnames in CFInputFormat to allow Hadoop's naive string-based
   locality comparisons to work (CASSANDRA-955)
 * cache read-only BufferedRandomAccessFile length to avoid
   3 system calls per invocation (CASSANDRA-950)
 * nodes with IPv6 (and no IPv4) addresses could not join cluster
   (CASSANDRA-969)
 * Retrieve the correct number of undeleted columns, if any, from
   a supercolumn in a row that had been deleted previously (CASSANDRA-920)
 * fix index scans that cross the 2GB mmap boundaries for both mmap
   and standard i/o modes (CASSANDRA-866)
 * expose drain via nodetool (CASSANDRA-978)


0.6.0-RC1
 * JMX drain to flush memtables and run through commit log (CASSANDRA-880)
 * Bootstrapping can skip ranges under the right conditions (CASSANDRA-902)
 * fix merging row versions in range_slice for CL > ONE (CASSANDRA-884)
 * default write ConsistencyLeven chaned from ZERO to ONE
 * fix for index entries spanning mmap buffer boundaries (CASSANDRA-857)
 * use lexical comparison if time part of TimeUUIDs are the same 
   (CASSANDRA-907)
 * bound read, mutation, and response stages to fix possible OOM
   during log replay (CASSANDRA-885)
 * Use microseconds-since-epoch (UTC) in cli, instead of milliseconds
 * Treat batch_mutate Deletion with null supercolumn as "apply this predicate 
   to top level supercolumns" (CASSANDRA-834)
 * Streaming destination nodes do not update their JMX status (CASSANDRA-916)
 * Fix internal RPC timeout calculation (CASSANDRA-911)
 * Added Pig loadfunc to contrib/pig (CASSANDRA-910)


0.6.0-beta3
 * fix compaction bucketing bug (CASSANDRA-814)
 * update windows batch file (CASSANDRA-824)
 * deprecate KeysCachedFraction configuration directive in favor
   of KeysCached; move to unified-per-CF key cache (CASSANDRA-801)
 * add invalidateRowCache to ColumnFamilyStoreMBean (CASSANDRA-761)
 * send Handoff hints to natural locations to reduce load on
   remaining nodes in a failure scenario (CASSANDRA-822)
 * Add RowWarningThresholdInMB configuration option to warn before very 
   large rows get big enough to threaten node stability, and -x option to
   be able to remove them with sstable2json if the warning is unheeded
   until it's too late (CASSANDRA-843)
 * Add logging of GC activity (CASSANDRA-813)
 * fix ConcurrentModificationException in commitlog discard (CASSANDRA-853)
 * Fix hardcoded row count in Hadoop RecordReader (CASSANDRA-837)
 * Add a jmx status to the streaming service and change several DEBUG
   messages to INFO (CASSANDRA-845)
 * fix classpath in cassandra-cli.bat for Windows (CASSANDRA-858)
 * allow re-specifying host, port to cassandra-cli if invalid ones
   are first tried (CASSANDRA-867)
 * fix race condition handling rpc timeout in the coordinator
   (CASSANDRA-864)
 * Remove CalloutLocation and StagingFileDirectory from storage-conf files 
   since those settings are no longer used (CASSANDRA-878)
 * Parse a long from RowWarningThresholdInMB instead of an int (CASSANDRA-882)
 * Remove obsolete ControlPort code from DatabaseDescriptor (CASSANDRA-886)
 * move skipBytes side effect out of assert (CASSANDRA-899)
 * add "double getLoad" to StorageServiceMBean (CASSANDRA-898)
 * track row stats per CF at compaction time (CASSANDRA-870)
 * disallow CommitLogDirectory matching a DataFileDirectory (CASSANDRA-888)
 * default key cache size is 200k entries, changed from 10% (CASSANDRA-863)
 * add -Dcassandra-foreground=yes to cassandra.bat
 * exit if cluster name is changed unexpectedly (CASSANDRA-769)


0.6.0-beta1/beta2
 * add batch_mutate thrift command, deprecating batch_insert (CASSANDRA-336)
 * remove get_key_range Thrift API, deprecated in 0.5 (CASSANDRA-710)
 * add optional login() Thrift call for authentication (CASSANDRA-547)
 * support fat clients using gossiper and StorageProxy to perform
   replication in-process [jvm-only] (CASSANDRA-535)
 * support mmapped I/O for reads, on by default on 64bit JVMs 
   (CASSANDRA-408, CASSANDRA-669)
 * improve insert concurrency, particularly during Hinted Handoff
   (CASSANDRA-658)
 * faster network code (CASSANDRA-675)
 * stress.py moved to contrib (CASSANDRA-635)
 * row caching [must be explicitly enabled per-CF in config] (CASSANDRA-678)
 * present a useful measure of compaction progress in JMX (CASSANDRA-599)
 * add bin/sstablekeys (CASSNADRA-679)
 * add ConsistencyLevel.ANY (CASSANDRA-687)
 * make removetoken remove nodes from gossip entirely (CASSANDRA-644)
 * add ability to set cache sizes at runtime (CASSANDRA-708)
 * report latency and cache hit rate statistics with lifetime totals
   instead of average over the last minute (CASSANDRA-702)
 * support get_range_slice for RandomPartitioner (CASSANDRA-745)
 * per-keyspace replication factory and replication strategy (CASSANDRA-620)
 * track latency in microseconds (CASSANDRA-733)
 * add describe_ Thrift methods, deprecating get_string_property and 
   get_string_list_property
 * jmx interface for tracking operation mode and streams in general.
   (CASSANDRA-709)
 * keep memtables in sorted order to improve range query performance
   (CASSANDRA-799)
 * use while loop instead of recursion when trimming sstables compaction list 
   to avoid blowing stack in pathological cases (CASSANDRA-804)
 * basic Hadoop map/reduce support (CASSANDRA-342)


0.5.1
 * ensure all files for an sstable are streamed to the same directory.
   (CASSANDRA-716)
 * more accurate load estimate for bootstrapping (CASSANDRA-762)
 * tolerate dead or unavailable bootstrap target on write (CASSANDRA-731)
 * allow larger numbers of keys (> 140M) in a sstable bloom filter
   (CASSANDRA-790)
 * include jvm argument improvements from CASSANDRA-504 in debian package
 * change streaming chunk size to 32MB to accomodate Windows XP limitations
   (was 64MB) (CASSANDRA-795)
 * fix get_range_slice returning results in the wrong order (CASSANDRA-781)
 

0.5.0 final
 * avoid attempting to delete temporary bootstrap files twice (CASSANDRA-681)
 * fix bogus NaN in nodeprobe cfstats output (CASSANDRA-646)
 * provide a policy for dealing with single thread executors w/ a full queue
   (CASSANDRA-694)
 * optimize inner read in MessagingService, vastly improving multiple-node
   performance (CASSANDRA-675)
 * wait for table flush before streaming data back to a bootstrapping node.
   (CASSANDRA-696)
 * keep track of bootstrapping sources by table so that bootstrapping doesn't 
   give the indication of finishing early (CASSANDRA-673)


0.5.0 RC3
 * commit the correct version of the patch for CASSANDRA-663


0.5.0 RC2 (unreleased)
 * fix bugs in converting get_range_slice results to Thrift 
   (CASSANDRA-647, CASSANDRA-649)
 * expose java.util.concurrent.TimeoutException in StorageProxy methods
   (CASSANDRA-600)
 * TcpConnectionManager was holding on to disconnected connections, 
   giving the false indication they were being used. (CASSANDRA-651)
 * Remove duplicated write. (CASSANDRA-662)
 * Abort bootstrap if IP is already in the token ring (CASSANDRA-663)
 * increase default commitlog sync period, and wait for last sync to 
   finish before submitting another (CASSANDRA-668)


0.5.0 RC1
 * Fix potential NPE in get_range_slice (CASSANDRA-623)
 * add CRC32 to commitlog entries (CASSANDRA-605)
 * fix data streaming on windows (CASSANDRA-630)
 * GC compacted sstables after cleanup and compaction (CASSANDRA-621)
 * Speed up anti-entropy validation (CASSANDRA-629)
 * Fix anti-entropy assertion error (CASSANDRA-639)
 * Fix pending range conflicts when bootstapping or moving
   multiple nodes at once (CASSANDRA-603)
 * Handle obsolete gossip related to node movement in the case where
   one or more nodes is down when the movement occurs (CASSANDRA-572)
 * Include dead nodes in gossip to avoid a variety of problems
   and fix HH to removed nodes (CASSANDRA-634)
 * return an InvalidRequestException for mal-formed SlicePredicates
   (CASSANDRA-643)
 * fix bug determining closest neighbor for use in multiple datacenters
   (CASSANDRA-648)
 * Vast improvements in anticompaction speed (CASSANDRA-607)
 * Speed up log replay and writes by avoiding redundant serializations
   (CASSANDRA-652)


0.5.0 beta 2
 * Bootstrap improvements (several tickets)
 * add nodeprobe repair anti-entropy feature (CASSANDRA-193, CASSANDRA-520)
 * fix possibility of partition when many nodes restart at once
   in clusters with multiple seeds (CASSANDRA-150)
 * fix NPE in get_range_slice when no data is found (CASSANDRA-578)
 * fix potential NPE in hinted handoff (CASSANDRA-585)
 * fix cleanup of local "system" keyspace (CASSANDRA-576)
 * improve computation of cluster load balance (CASSANDRA-554)
 * added super column read/write, column count, and column/row delete to
   cassandra-cli (CASSANDRA-567, CASSANDRA-594)
 * fix returning live subcolumns of deleted supercolumns (CASSANDRA-583)
 * respect JAVA_HOME in bin/ scripts (several tickets)
 * add StorageService.initClient for fat clients on the JVM (CASSANDRA-535)
   (see contrib/client_only for an example of use)
 * make consistency_level functional in get_range_slice (CASSANDRA-568)
 * optimize key deserialization for RandomPartitioner (CASSANDRA-581)
 * avoid GCing tombstones except on major compaction (CASSANDRA-604)
 * increase failure conviction threshold, resulting in less nodes
   incorrectly (and temporarily) marked as down (CASSANDRA-610)
 * respect memtable thresholds during log replay (CASSANDRA-609)
 * support ConsistencyLevel.ALL on read (CASSANDRA-584)
 * add nodeprobe removetoken command (CASSANDRA-564)


0.5.0 beta
 * Allow multiple simultaneous flushes, improving flush throughput 
   on multicore systems (CASSANDRA-401)
 * Split up locks to improve write and read throughput on multicore systems
   (CASSANDRA-444, CASSANDRA-414)
 * More efficient use of memory during compaction (CASSANDRA-436)
 * autobootstrap option: when enabled, all non-seed nodes will attempt
   to bootstrap when started, until bootstrap successfully
   completes. -b option is removed.  (CASSANDRA-438)
 * Unless a token is manually specified in the configuration xml,
   a bootstraping node will use a token that gives it half the
   keys from the most-heavily-loaded node in the cluster,
   instead of generating a random token. 
   (CASSANDRA-385, CASSANDRA-517)
 * Miscellaneous bootstrap fixes (several tickets)
 * Ability to change a node's token even after it has data on it
   (CASSANDRA-541)
 * Ability to decommission a live node from the ring (CASSANDRA-435)
 * Semi-automatic loadbalancing via nodeprobe (CASSANDRA-192)
 * Add ability to set compaction thresholds at runtime via
   JMX / nodeprobe.  (CASSANDRA-465)
 * Add "comment" field to ColumnFamily definition. (CASSANDRA-481)
 * Additional JMX metrics (CASSANDRA-482)
 * JSON based export and import tools (several tickets)
 * Hinted Handoff fixes (several tickets)
 * Add key cache to improve read performance (CASSANDRA-423)
 * Simplified construction of custom ReplicationStrategy classes
   (CASSANDRA-497)
 * Graphical application (Swing) for ring integrity verification and 
   visualization was added to contrib (CASSANDRA-252)
 * Add DCQUORUM, DCQUORUMSYNC consistency levels and corresponding
   ReplicationStrategy / EndpointSnitch classes.  Experimental.
   (CASSANDRA-492)
 * Web client interface added to contrib (CASSANDRA-457)
 * More-efficient flush for Random, CollatedOPP partitioners 
   for normal writes (CASSANDRA-446) and bulk load (CASSANDRA-420)
 * Add MemtableFlushAfterMinutes, a global replacement for the old 
   per-CF FlushPeriodInMinutes setting (CASSANDRA-463)
 * optimizations to slice reading (CASSANDRA-350) and supercolumn
   queries (CASSANDRA-510)
 * force binding to given listenaddress for nodes with multiple
   interfaces (CASSANDRA-546)
 * stress.py benchmarking tool improvements (several tickets)
 * optimized replica placement code (CASSANDRA-525)
 * faster log replay on restart (CASSANDRA-539, CASSANDRA-540)
 * optimized local-node writes (CASSANDRA-558)
 * added get_range_slice, deprecating get_key_range (CASSANDRA-344)
 * expose TimedOutException to thrift (CASSANDRA-563)
 

0.4.2
 * Add validation disallowing null keys (CASSANDRA-486)
 * Fix race conditions in TCPConnectionManager (CASSANDRA-487)
 * Fix using non-utf8-aware comparison as a sanity check.
   (CASSANDRA-493)
 * Improve default garbage collector options (CASSANDRA-504)
 * Add "nodeprobe flush" (CASSANDRA-505)
 * remove NotFoundException from get_slice throws list (CASSANDRA-518)
 * fix get (not get_slice) of entire supercolumn (CASSANDRA-508)
 * fix null token during bootstrap (CASSANDRA-501)


0.4.1
 * Fix FlushPeriod columnfamily configuration regression
   (CASSANDRA-455)
 * Fix long column name support (CASSANDRA-460)
 * Fix for serializing a row that only contains tombstones
   (CASSANDRA-458)
 * Fix for discarding unneeded commitlog segments (CASSANDRA-459)
 * Add SnapshotBeforeCompaction configuration option (CASSANDRA-426)
 * Fix compaction abort under insufficient disk space (CASSANDRA-473)
 * Fix reading subcolumn slice from tombstoned CF (CASSANDRA-484)
 * Fix race condition in RVH causing occasional NPE (CASSANDRA-478)


0.4.0
 * fix get_key_range problems when a node is down (CASSANDRA-440)
   and add UnavailableException to more Thrift methods
 * Add example EndPointSnitch contrib code (several tickets)


0.4.0 RC2
 * fix SSTable generation clash during compaction (CASSANDRA-418)
 * reject method calls with null parameters (CASSANDRA-308)
 * properly order ranges in nodeprobe output (CASSANDRA-421)
 * fix logging of certain errors on executor threads (CASSANDRA-425)


0.4.0 RC1
 * Bootstrap feature is live; use -b on startup (several tickets)
 * Added multiget api (CASSANDRA-70)
 * fix Deadlock with SelectorManager.doProcess and TcpConnection.write
   (CASSANDRA-392)
 * remove key cache b/c of concurrency bugs in third-party
   CLHM library (CASSANDRA-405)
 * update non-major compaction logic to use two threshold values
   (CASSANDRA-407)
 * add periodic / batch commitlog sync modes (several tickets)
 * inline BatchMutation into batch_insert params (CASSANDRA-403)
 * allow setting the logging level at runtime via mbean (CASSANDRA-402)
 * change default comparator to BytesType (CASSANDRA-400)
 * add forwards-compatible ConsistencyLevel parameter to get_key_range
   (CASSANDRA-322)
 * r/m special case of blocking for local destination when writing with 
   ConsistencyLevel.ZERO (CASSANDRA-399)
 * Fixes to make BinaryMemtable [bulk load interface] useful (CASSANDRA-337);
   see contrib/bmt_example for an example of using it.
 * More JMX properties added (several tickets)
 * Thrift changes (several tickets)
    - Merged _super get methods with the normal ones; return values
      are now of ColumnOrSuperColumn.
    - Similarly, merged batch_insert_super into batch_insert.



0.4.0 beta
 * On-disk data format has changed to allow billions of keys/rows per
   node instead of only millions
 * Multi-keyspace support
 * Scan all sstables for all queries to avoid situations where
   different types of operation on the same ColumnFamily could
   disagree on what data was present
 * Snapshot support via JMX
 * Thrift API has changed a _lot_:
    - removed time-sorted CFs; instead, user-defined comparators
      may be defined on the column names, which are now byte arrays.
      Default comparators are provided for UTF8, Bytes, Ascii, Long (i64),
      and UUID types.
    - removed colon-delimited strings in thrift api in favor of explicit
      structs such as ColumnPath, ColumnParent, etc.  Also normalized
      thrift struct and argument naming.
    - Added columnFamily argument to get_key_range.
    - Change signature of get_slice to accept starting and ending
      columns as well as an offset.  (This allows use of indexes.)
      Added "ascending" flag to allow reasonably-efficient reverse
      scans as well.  Removed get_slice_by_range as redundant.
    - get_key_range operates on one CF at a time
    - changed `block` boolean on insert methods to ConsistencyLevel enum,
      with options of NONE, ONE, QUORUM, and ALL.
    - added similar consistency_level parameter to read methods
    - column-name-set slice with no names given now returns zero columns
      instead of all of them.  ("all" can run your server out of memory.
      use a range-based slice with a high max column count instead.)
 * Removed the web interface. Node information can now be obtained by 
   using the newly introduced nodeprobe utility.
 * More JMX stats
 * Remove magic values from internals (e.g. special key to indicate
   when to flush memtables)
 * Rename configuration "table" to "keyspace"
 * Moved to crash-only design; no more shutdown (just kill the process)
 * Lots of bug fixes

Full list of issues resolved in 0.4 is at https://issues.apache.org/jira/secure/IssueNavigator.jspa?reset=true&&pid=12310865&fixfor=12313862&resolution=1&sorter/field=issuekey&sorter/order=DESC


0.3.0 RC3
 * Fix potential deadlock under load in TCPConnection.
   (CASSANDRA-220)


0.3.0 RC2
 * Fix possible data loss when server is stopped after replaying
   log but before new inserts force memtable flush.
   (CASSANDRA-204)
 * Added BUGS file


0.3.0 RC1
 * Range queries on keys, including user-defined key collation
 * Remove support
 * Workarounds for a weird bug in JDK select/register that seems
   particularly common on VM environments. Cassandra should deploy
   fine on EC2 now
 * Much improved infrastructure: the beginnings of a decent test suite
   ("ant test" for unit tests; "nosetests" for system tests), code
   coverage reporting, etc.
 * Expanded node status reporting via JMX
 * Improved error reporting/logging on both server and client
 * Reduced memory footprint in default configuration
 * Combined blocking and non-blocking versions of insert APIs
 * Added FlushPeriodInMinutes configuration parameter to force
   flushing of infrequently-updated ColumnFamilies<|MERGE_RESOLUTION|>--- conflicted
+++ resolved
@@ -1,21 +1,17 @@
-<<<<<<< HEAD
 1.1-dev
  * off-heap cache to use sun.misc.Unsafe instead of JNA (CASSANDRA-3271)
  * EACH_QUORUM is only supported for writes (CASSANDRA-3272)
  * replace compactionlock use in schema migration by checking CFS.isInvalidD
  * recognize that "SELECT first ... *" isn't really "SELECT *" (CASSANDRA-3445)
-=======
-1.0.3
- * (Hadoop) Fix empty row filtering (CASSANDRA-3450)
->>>>>>> 222d414b
  * fix invalidate-related test failures (CASSANDRA-3437)
 Merged from 0.8:
  * Make counter shard merging thread safe (CASSANDRA-3178)
 
-<<<<<<< HEAD
-=======
-
->>>>>>> 222d414b
+
+1.0.3
+ * (Hadoop) Fix empty row filtering (CASSANDRA-3450)
+
+
 1.0.2
  * "defragment" rows for name-based queries under STCS (CASSANDRA-2503)
  * Add timing information to cassandra-cli GET/SET/LIST queries (CASSANDRA-3326)
