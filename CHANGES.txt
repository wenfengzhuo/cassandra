2.1.0-beta2
 * Increase default CL space to 8GB (CASSANDRA-7031)
 * Add range tombstones to read repair digests (CASSANDRA-6863)
 * Fix BTree.clear for large updates (CASSANDRA-6943)
 * Fail write instead of logging a warning when unable to append to CL
   (CASSANDRA-6764)
 * Eliminate possibility of CL segment appearing twice in active list 
   (CASSANDRA-6557)
 * Apply DONTNEED fadvise to commitlog segments (CASSANDRA-6759)
 * Switch CRC component to Adler and include it for compressed sstables 
   (CASSANDRA-4165)
 * Allow cassandra-stress to set compaction strategy options (CASSANDRA-6451)
 * Add broadcast_rpc_address option to cassandra.yaml (CASSANDRA-5899)
 * Auto reload GossipingPropertyFileSnitch config (CASSANDRA-5897)
 * Fix overflow of memtable_total_space_in_mb (CASSANDRA-6573)
 * Fix ABTC NPE and apply update function correctly (CASSANDRA-6692)
 * Allow nodetool to use a file or prompt for password (CASSANDRA-6660)
 * Fix AIOOBE when concurrently accessing ABSC (CASSANDRA-6742)
 * Fix assertion error in ALTER TYPE RENAME (CASSANDRA-6705)
 * Scrub should not always clear out repaired status (CASSANDRA-5351)
 * Improve handling of range tombstone for wide partitions (CASSANDRA-6446)
 * Fix ClassCastException for compact table with composites (CASSANDRA-6738)
 * Fix potentially repairing with wrong nodes (CASSANDRA-6808)
 * Change caching option syntax (CASSANDRA-6745)
 * Fix stress to do proper counter reads (CASSANDRA-6835)
 * Fix help message for stress counter_write (CASSANDRA-6824)
 * Fix stress smart Thrift client to pick servers correctly (CASSANDRA-6848)
 * Add logging levels (minimal, normal or verbose) to stress tool (CASSANDRA-6849)
 * Fix race condition in Batch CLE (CASSANDRA-6860)
 * Improve cleanup/scrub/upgradesstables failure handling (CASSANDRA-6774)
 * ByteBuffer write() methods for serializing sstables (CASSANDRA-6781)
 * Proper compare function for CollectionType (CASSANDRA-6783)
 * Update native server to Netty 4 (CASSANDRA-6236)
 * Fix off-by-one error in stress (CASSANDRA-6883)
 * Make OpOrder AutoCloseable (CASSANDRA-6901)
 * Remove sync repair JMX interface (CASSANDRA-6900)
 * Add multiple memory allocation options for memtables (CASSANDRA-6689, 6694)
 * Remove adjusted op rate from stress output (CASSANDRA-6921)
 * Add optimized CF.hasColumns() implementations (CASSANDRA-6941)
 * Serialize batchlog mutations with the version of the target node
   (CASSANDRA-6931)
 * Optimize CounterColumn#reconcile() (CASSANDRA-6953)
 * Properly remove 1.2 sstable support in 2.1 (CASSANDRA-6869)
 * Lock counter cells, not partitions (CASSANDRA-6880)
 * Track presence of legacy counter shards in sstables (CASSANDRA-6888)
 * Ensure safe resource cleanup when replacing sstables (CASSANDRA-6912)
 * Add failure handler to async callback (CASSANDRA-6747)
 * Fix AE when closing SSTable without releasing reference (CASSANDRA-7000)
 * Clean up IndexInfo on keyspace/table drops (CASSANDRA-6924)
 * Only snapshot relative SSTables when sequential repair (CASSANDRA-7024)
 * Require nodetool rebuild_index to specify index names (CASSANDRA-7038)
 * fix cassandra stress errors on reads with native protocol (CASSANDRA-7033)
 * Use OpOrder to guard sstable references for reads (CASSANDRA-6919)
 * Preemptive opening of compaction result (CASSANDRA-6916)
 * Multi-threaded scrub/cleanup/upgradesstables (CASSANDRA-5547)
 * Optimize cellname comparison (CASSANDRA-6934)
Merged from 2.0:
 * Allow overriding cassandra-rackdc.properties file (CASSANDRA-7072)
 * Set JMX RMI port to 7199 (CASSANDRA-7087)
 * Use LOCAL_QUORUM for data reads at LOCAL_SERIAL (CASSANDRA-6939)
 * Log a warning for large batches (CASSANDRA-6487)
<<<<<<< HEAD
=======
 * Queries on compact tables can return more rows that requested (CASSANDRA-7052)
 * USING TIMESTAMP for batches does not work (CASSANDRA-7053)
 * Fix performance regression from CASSANDRA-5614 (CASSANDRA-6949)
 * Merge groupable mutations in TriggerExecutor#execute() (CASSANDRA-7047)
 * Fix CFMetaData#getColumnDefinitionFromColumnName() (CASSANDRA-7074)
 * Plug holes in resource release when wiring up StreamSession (CASSANDRA-7073)
 * Re-add parameter columns to tracing session (CASSANDRA-6942)
Merged from 1.2:
 * Fix nodetool display with vnodes (CASSANDRA-7082)
 * Fix schema concurrency exceptions (CASSANDRA-6841)
 * Fix BatchlogManager#deleteBatch() use of millisecond timsestamps
   (CASSANDRA-6822)
 * Continue assassinating even if the endpoint vanishes (CASSANDRA-6787)
 * Schedule schema pulls on change (CASSANDRA-6971)
 * Non-droppable verbs shouldn't be dropped from OTC (CASSANDRA-6980)
 * Shutdown batchlog executor in SS#drain() (CASSANDRA-7025)
 * Fix batchlog to account for CF truncation records (CASSANDRA-6999)
 * Fix CQLSH parsing of functions and BLOB literals (CASSANDRA-7018)
 * Require nodetool rebuild_index to specify index names (CASSANDRA-7038)
 * Ensure that batchlog and hint timeouts do not produce hints (CASSANDRA-7058)
 * Always clean up references in SerializingCache (CASSANDRA-6994)
 * Don't shut MessagingService down when replacing a node (CASSANDRA-6476)
 * fix npe when doing -Dcassandra.fd_initial_value_ms (CASSANDRA-6751)
 * Preserves CQL metadata when updating table from thrift (CASSANDRA-6831)


2.0.7
>>>>>>> b4337228
 * Put nodes in hibernate when join_ring is false (CASSANDRA-6961)
 * Avoid early loading of non-system keyspaces before compaction-leftovers 
   cleanup at startup (CASSANDRA-6913)
 * Restrict Windows to parallel repairs (CASSANDRA-6907)
 * (Hadoop) Allow manually specifying start/end tokens in CFIF (CASSANDRA-6436)
 * Fix NPE in MeteredFlusher (CASSANDRA-6820)
 * Fix race processing range scan responses (CASSANDRA-6820)
 * Allow deleting snapshots from dropped keyspaces (CASSANDRA-6821)
 * Add uuid() function (CASSANDRA-6473)
 * Omit tombstones from schema digests (CASSANDRA-6862)
 * Include correct consistencyLevel in LWT timeout (CASSANDRA-6884)
 * Lower chances for losing new SSTables during nodetool refresh and
   ColumnFamilyStore.loadNewSSTables (CASSANDRA-6514)
 * Add support for DELETE ... IF EXISTS to CQL3 (CASSANDRA-5708)
 * Update hadoop_cql3_word_count example (CASSANDRA-6793)
 * Fix handling of RejectedExecution in sync Thrift server (CASSANDRA-6788)
 * Log more information when exceeding tombstone_warn_threshold (CASSANDRA-6865)
 * Fix truncate to not abort due to unreachable fat clients (CASSANDRA-6864)
 * Fix schema concurrency exceptions (CASSANDRA-6841)
 * Fix leaking validator FH in StreamWriter (CASSANDRA-6832)
 * fix nodetool getsstables for blob PK (CASSANDRA-6803)
 * Fix saving triggers to schema (CASSANDRA-6789)
 * Fix trigger mutations when base mutation list is immutable (CASSANDRA-6790)
 * Fix accounting in FileCacheService to allow re-using RAR (CASSANDRA-6838)
 * Fix static counter columns (CASSANDRA-6827)
 * Restore expiring->deleted (cell) compaction optimization (CASSANDRA-6844)
 * Fix CompactionManager.needsCleanup (CASSANDRA-6845)
 * Correctly compare BooleanType values other than 0 and 1 (CASSANDRA-6779)
 * Read message id as string from earlier versions (CASSANDRA-6840)
 * Properly use the Paxos consistency for (non-protocol) batch (CASSANDRA-6837)
 * Add paranoid disk failure option (CASSANDRA-6646)
 * Improve PerRowSecondaryIndex performance (CASSANDRA-6876)
 * Extend triggers to support CAS updates (CASSANDRA-6882)
 * Static columns with IF NOT EXISTS don't always work as expected (CASSANDRA-6873)
 * Fix paging with SELECT DISTINCT (CASSANDRA-6857)
 * Fix UnsupportedOperationException on CAS timeout (CASSANDRA-6923)
 * Improve MeteredFlusher handling of MF-unaffected column families
   (CASSANDRA-6867)
 * Add CqlRecordReader using native pagination (CASSANDRA-6311)
 * Add QueryHandler interface (CASSANDRA-6659)
 * Track liveRatio per-memtable, not per-CF (CASSANDRA-6945)
 * Make sure upgradesstables keeps sstable level (CASSANDRA-6958)
 * Fix LIMIT with static columns (CASSANDRA-6956)
 * Fix clash with CQL column name in thrift validation (CASSANDRA-6892)
 * Fix error with super columns in mixed 1.2-2.0 clusters (CASSANDRA-6966)
 * Fix bad skip of sstables on slice query with composite start/finish (CASSANDRA-6825)
 * Fix unintended update with conditional statement (CASSANDRA-6893)
 * Fix map element access in IF (CASSANDRA-6914)
 * Avoid costly range calculations for range queries on system keyspaces
   (CASSANDRA-6906)
 * Fix SSTable not released if stream session fails (CASSANDRA-6818)
 * Avoid build failure due to ANTLR timeout (CASSANDRA-6991)
 * Queries on compact tables can return more rows that requested (CASSANDRA-7052)
 * USING TIMESTAMP for batches does not work (CASSANDRA-7053)
 * Fix performance regression from CASSANDRA-5614 (CASSANDRA-6949)
 * Ensure that batchlog and hint timeouts do not produce hints (CASSANDRA-7058)
 * Merge groupable mutations in TriggerExecutor#execute() (CASSANDRA-7047)
 * Plug holes in resource release when wiring up StreamSession (CASSANDRA-7073)
 * Re-add parameter columns to tracing session (CASSANDRA-6942)
Merged from 1.2:
 * Fix nodetool display with vnodes (CASSANDRA-7082)
 * Add UNLOGGED, COUNTER options to BATCH documentation (CASSANDRA-6816)
 * add extra SSL cipher suites (CASSANDRA-6613)
 * fix nodetool getsstables for blob PK (CASSANDRA-6803)
 * Fix BatchlogManager#deleteBatch() use of millisecond timestamps
   (CASSANDRA-6822)
 * Continue assassinating even if the endpoint vanishes (CASSANDRA-6787)
 * Schedule schema pulls on change (CASSANDRA-6971)
 * Non-droppable verbs shouldn't be dropped from OTC (CASSANDRA-6980)
 * Shutdown batchlog executor in SS#drain() (CASSANDRA-7025)
 * Fix batchlog to account for CF truncation records (CASSANDRA-6999)
 * Fix CQLSH parsing of functions and BLOB literals (CASSANDRA-7018)
 * Properly load trustore in the native protocol (CASSANDRA-6847)
 * Always clean up references in SerializingCache (CASSANDRA-6994)
 * Don't shut MessagingService down when replacing a node (CASSANDRA-6476)
 * fix npe when doing -Dcassandra.fd_initial_value_ms (CASSANDRA-6751)

2.0.6
 * Avoid race-prone second "scrub" of system keyspace (CASSANDRA-6797)
 * Pool CqlRecordWriter clients by inetaddress rather than Range
   (CASSANDRA-6665)
 * Fix compaction_history timestamps (CASSANDRA-6784)
 * Compare scores of full replica ordering in DES (CASSANDRA-6683)
 * fix CME in SessionInfo updateProgress affecting netstats (CASSANDRA-6577)
 * Allow repairing between specific replicas (CASSANDRA-6440)
 * Allow per-dc enabling of hints (CASSANDRA-6157)
 * Add compatibility for Hadoop 0.2.x (CASSANDRA-5201)
 * Fix EstimatedHistogram races (CASSANDRA-6682)
 * Failure detector correctly converts initial value to nanos (CASSANDRA-6658)
 * Add nodetool taketoken to relocate vnodes (CASSANDRA-4445)
 * Fix upgradesstables NPE for non-CF-based indexes (CASSANDRA-6645)
 * Expose bulk loading progress over JMX (CASSANDRA-4757)
 * Correctly handle null with IF conditions and TTL (CASSANDRA-6623)
 * Account for range/row tombstones in tombstone drop
   time histogram (CASSANDRA-6522)
 * Stop CommitLogSegment.close() from calling sync() (CASSANDRA-6652)
 * Make commitlog failure handling configurable (CASSANDRA-6364)
 * Avoid overlaps in LCS (CASSANDRA-6688)
 * Improve support for paginating over composites (CASSANDRA-4851)
 * Fix count(*) queries in a mixed cluster (CASSANDRA-6707)
 * Improve repair tasks(snapshot, differencing) concurrency (CASSANDRA-6566)
 * Fix replaying pre-2.0 commit logs (CASSANDRA-6714)
 * Add static columns to CQL3 (CASSANDRA-6561)
 * Optimize single partition batch statements (CASSANDRA-6737)
 * Disallow post-query re-ordering when paging (CASSANDRA-6722)
 * Fix potential paging bug with deleted columns (CASSANDRA-6748)
 * Fix NPE on BulkLoader caused by losing StreamEvent (CASSANDRA-6636)
 * Fix truncating compression metadata (CASSANDRA-6791)
 * Add CMSClassUnloadingEnabled JVM option (CASSANDRA-6541)
 * Catch memtable flush exceptions during shutdown (CASSANDRA-6735)
 * Fix upgradesstables NPE for non-CF-based indexes (CASSANDRA-6645)
 * Fix UPDATE updating PRIMARY KEY columns implicitly (CASSANDRA-6782)
 * Fix IllegalArgumentException when updating from 1.2 with SuperColumns
   (CASSANDRA-6733)
 * FBUtilities.singleton() should use the CF comparator (CASSANDRA-6778)
 * Fix CQLSStableWriter.addRow(Map<String, Object>) (CASSANDRA-6526)
 * Fix HSHA server introducing corrupt data (CASSANDRA-6285)
 * Fix CAS conditions for COMPACT STORAGE tables (CASSANDRA-6813)
 * Fix saving triggers to schema (CASSANDRA-6789)
 * Fix trigger mutations when base mutation list is immutable (CASSANDRA-6790)
 * Fix accounting in FileCacheService to allow re-using RAR (CASSANDRA-6838)
 * Fix static counter columns (CASSANDRA-6827)
 * Restore expiring->deleted (cell) compaction optimization (CASSANDRA-6844)
 * Fix CompactionManager.needsCleanup (CASSANDRA-6845)
 * Correctly compare BooleanType values other than 0 and 1 (CASSANDRA-6779)
 * Read message id as string from earlier versions (CASSANDRA-6840)
 * Properly use the Paxos consistency for (non-protocol) batch (CASSANDRA-6837)


2.1.0-beta1
 * Add flush directory distinct from compaction directories (CASSANDRA-6357)
 * Require JNA by default (CASSANDRA-6575)
 * add listsnapshots command to nodetool (CASSANDRA-5742)
 * Introduce AtomicBTreeColumns (CASSANDRA-6271, 6692)
 * Multithreaded commitlog (CASSANDRA-3578)
 * allocate fixed index summary memory pool and resample cold index summaries 
   to use less memory (CASSANDRA-5519)
 * Removed multithreaded compaction (CASSANDRA-6142)
 * Parallelize fetching rows for low-cardinality indexes (CASSANDRA-1337)
 * change logging from log4j to logback (CASSANDRA-5883)
 * switch to LZ4 compression for internode communication (CASSANDRA-5887)
 * Stop using Thrift-generated Index* classes internally (CASSANDRA-5971)
 * Remove 1.2 network compatibility code (CASSANDRA-5960)
 * Remove leveled json manifest migration code (CASSANDRA-5996)
 * Remove CFDefinition (CASSANDRA-6253)
 * Use AtomicIntegerFieldUpdater in RefCountedMemory (CASSANDRA-6278)
 * User-defined types for CQL3 (CASSANDRA-5590)
 * Use of o.a.c.metrics in nodetool (CASSANDRA-5871, 6406)
 * Batch read from OTC's queue and cleanup (CASSANDRA-1632)
 * Secondary index support for collections (CASSANDRA-4511, 6383)
 * SSTable metadata(Stats.db) format change (CASSANDRA-6356)
 * Push composites support in the storage engine
   (CASSANDRA-5417, CASSANDRA-6520)
 * Add snapshot space used to cfstats (CASSANDRA-6231)
 * Add cardinality estimator for key count estimation (CASSANDRA-5906)
 * CF id is changed to be non-deterministic. Data dir/key cache are created
   uniquely for CF id (CASSANDRA-5202)
 * New counters implementation (CASSANDRA-6504)
 * Replace UnsortedColumns, EmptyColumns, TreeMapBackedSortedColumns with new
   ArrayBackedSortedColumns (CASSANDRA-6630, CASSANDRA-6662, CASSANDRA-6690)
 * Add option to use row cache with a given amount of rows (CASSANDRA-5357)
 * Avoid repairing already repaired data (CASSANDRA-5351)
 * Reject counter updates with USING TTL/TIMESTAMP (CASSANDRA-6649)
 * Replace index_interval with min/max_index_interval (CASSANDRA-6379)
 * Lift limitation that order by columns must be selected for IN queries (CASSANDRA-4911)


2.0.5
 * Reduce garbage generated by bloom filter lookups (CASSANDRA-6609)
 * Add ks.cf names to tombstone logging (CASSANDRA-6597)
 * Use LOCAL_QUORUM for LWT operations at LOCAL_SERIAL (CASSANDRA-6495)
 * Wait for gossip to settle before accepting client connections (CASSANDRA-4288)
 * Delete unfinished compaction incrementally (CASSANDRA-6086)
 * Allow specifying custom secondary index options in CQL3 (CASSANDRA-6480)
 * Improve replica pinning for cache efficiency in DES (CASSANDRA-6485)
 * Fix LOCAL_SERIAL from thrift (CASSANDRA-6584)
 * Don't special case received counts in CAS timeout exceptions (CASSANDRA-6595)
 * Add support for 2.1 global counter shards (CASSANDRA-6505)
 * Fix NPE when streaming connection is not yet established (CASSANDRA-6210)
 * Avoid rare duplicate read repair triggering (CASSANDRA-6606)
 * Fix paging discardFirst (CASSANDRA-6555)
 * Fix ArrayIndexOutOfBoundsException in 2ndary index query (CASSANDRA-6470)
 * Release sstables upon rebuilding 2i (CASSANDRA-6635)
 * Add AbstractCompactionStrategy.startup() method (CASSANDRA-6637)
 * SSTableScanner may skip rows during cleanup (CASSANDRA-6638)
 * sstables from stalled repair sessions can resurrect deleted data (CASSANDRA-6503)
 * Switch stress to use ITransportFactory (CASSANDRA-6641)
 * Fix IllegalArgumentException during prepare (CASSANDRA-6592)
 * Fix possible loss of 2ndary index entries during compaction (CASSANDRA-6517)
 * Fix direct Memory on architectures that do not support unaligned long access
   (CASSANDRA-6628)
 * Let scrub optionally skip broken counter partitions (CASSANDRA-5930)
Merged from 1.2:
 * fsync compression metadata (CASSANDRA-6531)
 * Validate CF existence on execution for prepared statement (CASSANDRA-6535)
 * Add ability to throttle batchlog replay (CASSANDRA-6550)
 * Fix executing LOCAL_QUORUM with SimpleStrategy (CASSANDRA-6545)
 * Avoid StackOverflow when using large IN queries (CASSANDRA-6567)
 * Nodetool upgradesstables includes secondary indexes (CASSANDRA-6598)
 * Paginate batchlog replay (CASSANDRA-6569)
 * skip blocking on streaming during drain (CASSANDRA-6603)
 * Improve error message when schema doesn't match loaded sstable (CASSANDRA-6262)
 * Add properties to adjust FD initial value and max interval (CASSANDRA-4375)
 * Fix preparing with batch and delete from collection (CASSANDRA-6607)
 * Fix ABSC reverse iterator's remove() method (CASSANDRA-6629)
 * Handle host ID conflicts properly (CASSANDRA-6615)
 * Move handling of migration event source to solve bootstrap race. (CASSANDRA-6648)
 * Make sure compaction throughput value doesn't overflow with int math (CASSANDRA-6647)


2.0.4
 * Allow removing snapshots of no-longer-existing CFs (CASSANDRA-6418)
 * add StorageService.stopDaemon() (CASSANDRA-4268)
 * add IRE for invalid CF supplied to get_count (CASSANDRA-5701)
 * add client encryption support to sstableloader (CASSANDRA-6378)
 * Fix accept() loop for SSL sockets post-shutdown (CASSANDRA-6468)
 * Fix size-tiered compaction in LCS L0 (CASSANDRA-6496)
 * Fix assertion failure in filterColdSSTables (CASSANDRA-6483)
 * Fix row tombstones in larger-than-memory compactions (CASSANDRA-6008)
 * Fix cleanup ClassCastException (CASSANDRA-6462)
 * Reduce gossip memory use by interning VersionedValue strings (CASSANDRA-6410)
 * Allow specifying datacenters to participate in a repair (CASSANDRA-6218)
 * Fix divide-by-zero in PCI (CASSANDRA-6403)
 * Fix setting last compacted key in the wrong level for LCS (CASSANDRA-6284)
 * Add millisecond precision formats to the timestamp parser (CASSANDRA-6395)
 * Expose a total memtable size metric for a CF (CASSANDRA-6391)
 * cqlsh: handle symlinks properly (CASSANDRA-6425)
 * Fix potential infinite loop when paging query with IN (CASSANDRA-6464)
 * Fix assertion error in AbstractQueryPager.discardFirst (CASSANDRA-6447)
 * Fix streaming older SSTable yields unnecessary tombstones (CASSANDRA-6527)
Merged from 1.2:
 * Improved error message on bad properties in DDL queries (CASSANDRA-6453)
 * Randomize batchlog candidates selection (CASSANDRA-6481)
 * Fix thundering herd on endpoint cache invalidation (CASSANDRA-6345, 6485)
 * Improve batchlog write performance with vnodes (CASSANDRA-6488)
 * cqlsh: quote single quotes in strings inside collections (CASSANDRA-6172)
 * Improve gossip performance for typical messages (CASSANDRA-6409)
 * Throw IRE if a prepared statement has more markers than supported 
   (CASSANDRA-5598)
 * Expose Thread metrics for the native protocol server (CASSANDRA-6234)
 * Change snapshot response message verb to INTERNAL to avoid dropping it 
   (CASSANDRA-6415)
 * Warn when collection read has > 65K elements (CASSANDRA-5428)
 * Fix cache persistence when both row and key cache are enabled 
   (CASSANDRA-6413)
 * (Hadoop) add describe_local_ring (CASSANDRA-6268)
 * Fix handling of concurrent directory creation failure (CASSANDRA-6459)
 * Allow executing CREATE statements multiple times (CASSANDRA-6471)
 * Don't send confusing info with timeouts (CASSANDRA-6491)
 * Don't resubmit counter mutation runnables internally (CASSANDRA-6427)
 * Don't drop local mutations without a hint (CASSANDRA-6510)
 * Don't allow null max_hint_window_in_ms (CASSANDRA-6419)
 * Validate SliceRange start and finish lengths (CASSANDRA-6521)


2.0.3
 * Fix FD leak on slice read path (CASSANDRA-6275)
 * Cancel read meter task when closing SSTR (CASSANDRA-6358)
 * free off-heap IndexSummary during bulk (CASSANDRA-6359)
 * Recover from IOException in accept() thread (CASSANDRA-6349)
 * Improve Gossip tolerance of abnormally slow tasks (CASSANDRA-6338)
 * Fix trying to hint timed out counter writes (CASSANDRA-6322)
 * Allow restoring specific columnfamilies from archived CL (CASSANDRA-4809)
 * Avoid flushing compaction_history after each operation (CASSANDRA-6287)
 * Fix repair assertion error when tombstones expire (CASSANDRA-6277)
 * Skip loading corrupt key cache (CASSANDRA-6260)
 * Fixes for compacting larger-than-memory rows (CASSANDRA-6274)
 * Compact hottest sstables first and optionally omit coldest from
   compaction entirely (CASSANDRA-6109)
 * Fix modifying column_metadata from thrift (CASSANDRA-6182)
 * cqlsh: fix LIST USERS output (CASSANDRA-6242)
 * Add IRequestSink interface (CASSANDRA-6248)
 * Update memtable size while flushing (CASSANDRA-6249)
 * Provide hooks around CQL2/CQL3 statement execution (CASSANDRA-6252)
 * Require Permission.SELECT for CAS updates (CASSANDRA-6247)
 * New CQL-aware SSTableWriter (CASSANDRA-5894)
 * Reject CAS operation when the protocol v1 is used (CASSANDRA-6270)
 * Correctly throw error when frame too large (CASSANDRA-5981)
 * Fix serialization bug in PagedRange with 2ndary indexes (CASSANDRA-6299)
 * Fix CQL3 table validation in Thrift (CASSANDRA-6140)
 * Fix bug missing results with IN clauses (CASSANDRA-6327)
 * Fix paging with reversed slices (CASSANDRA-6343)
 * Set minTimestamp correctly to be able to drop expired sstables (CASSANDRA-6337)
 * Support NaN and Infinity as float literals (CASSANDRA-6003)
 * Remove RF from nodetool ring output (CASSANDRA-6289)
 * Fix attempting to flush empty rows (CASSANDRA-6374)
 * Fix potential out of bounds exception when paging (CASSANDRA-6333)
Merged from 1.2:
 * Optimize FD phi calculation (CASSANDRA-6386)
 * Improve initial FD phi estimate when starting up (CASSANDRA-6385)
 * Don't list CQL3 table in CLI describe even if named explicitely 
   (CASSANDRA-5750)
 * Invalidate row cache when dropping CF (CASSANDRA-6351)
 * add non-jamm path for cached statements (CASSANDRA-6293)
 * (Hadoop) Require CFRR batchSize to be at least 2 (CASSANDRA-6114)
 * Fix altering column types (CASSANDRA-6185)
 * cqlsh: fix CREATE/ALTER WITH completion (CASSANDRA-6196)
 * add windows bat files for shell commands (CASSANDRA-6145)
 * Fix potential stack overflow during range tombstones insertion (CASSANDRA-6181)
 * (Hadoop) Make LOCAL_ONE the default consistency level (CASSANDRA-6214)
 * Require logging in for Thrift CQL2/3 statement preparation (CASSANDRA-6254)
 * restrict max_num_tokens to 1536 (CASSANDRA-6267)
 * Nodetool gets default JMX port from cassandra-env.sh (CASSANDRA-6273)
 * make calculatePendingRanges asynchronous (CASSANDRA-6244)
 * Remove blocking flushes in gossip thread (CASSANDRA-6297)
 * Fix potential socket leak in connectionpool creation (CASSANDRA-6308)
 * Allow LOCAL_ONE/LOCAL_QUORUM to work with SimpleStrategy (CASSANDRA-6238)
 * cqlsh: handle 'null' as session duration (CASSANDRA-6317)
 * Fix json2sstable handling of range tombstones (CASSANDRA-6316)
 * Fix missing one row in reverse query (CASSANDRA-6330)
 * Fix reading expired row value from row cache (CASSANDRA-6325)
 * Fix AssertionError when doing set element deletion (CASSANDRA-6341)
 * Make CL code for the native protocol match the one in C* 2.0
   (CASSANDRA-6347)
 * Disallow altering CQL3 table from thrift (CASSANDRA-6370)
 * Fix size computation of prepared statement (CASSANDRA-6369)


2.0.2
 * Update FailureDetector to use nanontime (CASSANDRA-4925)
 * Fix FileCacheService regressions (CASSANDRA-6149)
 * Never return WriteTimeout for CL.ANY (CASSANDRA-6132)
 * Fix race conditions in bulk loader (CASSANDRA-6129)
 * Add configurable metrics reporting (CASSANDRA-4430)
 * drop queries exceeding a configurable number of tombstones (CASSANDRA-6117)
 * Track and persist sstable read activity (CASSANDRA-5515)
 * Fixes for speculative retry (CASSANDRA-5932, CASSANDRA-6194)
 * Improve memory usage of metadata min/max column names (CASSANDRA-6077)
 * Fix thrift validation refusing row markers on CQL3 tables (CASSANDRA-6081)
 * Fix insertion of collections with CAS (CASSANDRA-6069)
 * Correctly send metadata on SELECT COUNT (CASSANDRA-6080)
 * Track clients' remote addresses in ClientState (CASSANDRA-6070)
 * Create snapshot dir if it does not exist when migrating
   leveled manifest (CASSANDRA-6093)
 * make sequential nodetool repair the default (CASSANDRA-5950)
 * Add more hooks for compaction strategy implementations (CASSANDRA-6111)
 * Fix potential NPE on composite 2ndary indexes (CASSANDRA-6098)
 * Delete can potentially be skipped in batch (CASSANDRA-6115)
 * Allow alter keyspace on system_traces (CASSANDRA-6016)
 * Disallow empty column names in cql (CASSANDRA-6136)
 * Use Java7 file-handling APIs and fix file moving on Windows (CASSANDRA-5383)
 * Save compaction history to system keyspace (CASSANDRA-5078)
 * Fix NPE if StorageService.getOperationMode() is executed before full startup (CASSANDRA-6166)
 * CQL3: support pre-epoch longs for TimestampType (CASSANDRA-6212)
 * Add reloadtriggers command to nodetool (CASSANDRA-4949)
 * cqlsh: ignore empty 'value alias' in DESCRIBE (CASSANDRA-6139)
 * Fix sstable loader (CASSANDRA-6205)
 * Reject bootstrapping if the node already exists in gossip (CASSANDRA-5571)
 * Fix NPE while loading paxos state (CASSANDRA-6211)
 * cqlsh: add SHOW SESSION <tracing-session> command (CASSANDRA-6228)
 * Reject bootstrapping if the node already exists in gossip (CASSANDRA-5571)
 * Fix NPE while loading paxos state (CASSANDRA-6211)
 * cqlsh: add SHOW SESSION <tracing-session> command (CASSANDRA-6228)
Merged from 1.2:
 * (Hadoop) Require CFRR batchSize to be at least 2 (CASSANDRA-6114)
 * Add a warning for small LCS sstable size (CASSANDRA-6191)
 * Add ability to list specific KS/CF combinations in nodetool cfstats (CASSANDRA-4191)
 * Mark CF clean if a mutation raced the drop and got it marked dirty (CASSANDRA-5946)
 * Add a LOCAL_ONE consistency level (CASSANDRA-6202)
 * Limit CQL prepared statement cache by size instead of count (CASSANDRA-6107)
 * Tracing should log write failure rather than raw exceptions (CASSANDRA-6133)
 * lock access to TM.endpointToHostIdMap (CASSANDRA-6103)
 * Allow estimated memtable size to exceed slab allocator size (CASSANDRA-6078)
 * Start MeteredFlusher earlier to prevent OOM during CL replay (CASSANDRA-6087)
 * Avoid sending Truncate command to fat clients (CASSANDRA-6088)
 * Allow cache-keys-to-save to be set at runtime (CASSANDRA-5980)
 * Allow where clause conditions to be in parenthesis (CASSANDRA-6037)
 * Do not open non-ssl storage port if encryption option is all (CASSANDRA-3916)
 * Move batchlog replay to its own executor (CASSANDRA-6079)
 * Add tombstone debug threshold and histogram (CASSANDRA-6042, 6057)
 * Enable tcp keepalive on incoming connections (CASSANDRA-4053)
 * Fix fat client schema pull NPE (CASSANDRA-6089)
 * Fix memtable flushing for indexed tables (CASSANDRA-6112)
 * Fix skipping columns with multiple slices (CASSANDRA-6119)
 * Expose connected thrift + native client counts (CASSANDRA-5084)
 * Optimize auth setup (CASSANDRA-6122)
 * Trace index selection (CASSANDRA-6001)
 * Update sstablesPerReadHistogram to use biased sampling (CASSANDRA-6164)
 * Log UnknownColumnfamilyException when closing socket (CASSANDRA-5725)
 * Properly error out on CREATE INDEX for counters table (CASSANDRA-6160)
 * Handle JMX notification failure for repair (CASSANDRA-6097)
 * (Hadoop) Fetch no more than 128 splits in parallel (CASSANDRA-6169)
 * stress: add username/password authentication support (CASSANDRA-6068)
 * Fix indexed queries with row cache enabled on parent table (CASSANDRA-5732)
 * Fix compaction race during columnfamily drop (CASSANDRA-5957)
 * Fix validation of empty column names for compact tables (CASSANDRA-6152)
 * Skip replaying mutations that pass CRC but fail to deserialize (CASSANDRA-6183)
 * Rework token replacement to use replace_address (CASSANDRA-5916)
 * Fix altering column types (CASSANDRA-6185)
 * cqlsh: fix CREATE/ALTER WITH completion (CASSANDRA-6196)
 * Fix altering column types (CASSANDRA-6185)
 * cqlsh: fix CREATE/ALTER WITH completion (CASSANDRA-6196)
 * add windows bat files for shell commands (CASSANDRA-6145)
 * Fix potential stack overflow during range tombstones insertion (CASSANDRA-6181)
 * (Hadoop) Make LOCAL_ONE the default consistency level (CASSANDRA-6214)


2.0.1
 * Fix bug that could allow reading deleted data temporarily (CASSANDRA-6025)
 * Improve memory use defaults (CASSANDRA-6059)
 * Make ThriftServer more easlly extensible (CASSANDRA-6058)
 * Remove Hadoop dependency from ITransportFactory (CASSANDRA-6062)
 * add file_cache_size_in_mb setting (CASSANDRA-5661)
 * Improve error message when yaml contains invalid properties (CASSANDRA-5958)
 * Improve leveled compaction's ability to find non-overlapping L0 compactions
   to work on concurrently (CASSANDRA-5921)
 * Notify indexer of columns shadowed by range tombstones (CASSANDRA-5614)
 * Log Merkle tree stats (CASSANDRA-2698)
 * Switch from crc32 to adler32 for compressed sstable checksums (CASSANDRA-5862)
 * Improve offheap memcpy performance (CASSANDRA-5884)
 * Use a range aware scanner for cleanup (CASSANDRA-2524)
 * Cleanup doesn't need to inspect sstables that contain only local data
   (CASSANDRA-5722)
 * Add ability for CQL3 to list partition keys (CASSANDRA-4536)
 * Improve native protocol serialization (CASSANDRA-5664)
 * Upgrade Thrift to 0.9.1 (CASSANDRA-5923)
 * Require superuser status for adding triggers (CASSANDRA-5963)
 * Make standalone scrubber handle old and new style leveled manifest
   (CASSANDRA-6005)
 * Fix paxos bugs (CASSANDRA-6012, 6013, 6023)
 * Fix paged ranges with multiple replicas (CASSANDRA-6004)
 * Fix potential AssertionError during tracing (CASSANDRA-6041)
 * Fix NPE in sstablesplit (CASSANDRA-6027)
 * Migrate pre-2.0 key/value/column aliases to system.schema_columns
   (CASSANDRA-6009)
 * Paging filter empty rows too agressively (CASSANDRA-6040)
 * Support variadic parameters for IN clauses (CASSANDRA-4210)
 * cqlsh: return the result of CAS writes (CASSANDRA-5796)
 * Fix validation of IN clauses with 2ndary indexes (CASSANDRA-6050)
 * Support named bind variables in CQL (CASSANDRA-6033)
Merged from 1.2:
 * Allow cache-keys-to-save to be set at runtime (CASSANDRA-5980)
 * Avoid second-guessing out-of-space state (CASSANDRA-5605)
 * Tuning knobs for dealing with large blobs and many CFs (CASSANDRA-5982)
 * (Hadoop) Fix CQLRW for thrift tables (CASSANDRA-6002)
 * Fix possible divide-by-zero in HHOM (CASSANDRA-5990)
 * Allow local batchlog writes for CL.ANY (CASSANDRA-5967)
 * Upgrade metrics-core to version 2.2.0 (CASSANDRA-5947)
 * Add snitch, schema version, cluster, partitioner to JMX (CASSANDRA-5881)
 * Fix CqlRecordWriter with composite keys (CASSANDRA-5949)
 * Add snitch, schema version, cluster, partitioner to JMX (CASSANDRA-5881)
 * Allow disabling SlabAllocator (CASSANDRA-5935)
 * Make user-defined compaction JMX blocking (CASSANDRA-4952)
 * Fix streaming does not transfer wrapped range (CASSANDRA-5948)
 * Fix loading index summary containing empty key (CASSANDRA-5965)
 * Correctly handle limits in CompositesSearcher (CASSANDRA-5975)
 * Pig: handle CQL collections (CASSANDRA-5867)
 * Pass the updated cf to the PRSI index() method (CASSANDRA-5999)
 * Allow empty CQL3 batches (as no-op) (CASSANDRA-5994)
 * Support null in CQL3 functions (CASSANDRA-5910)
 * Replace the deprecated MapMaker with CacheLoader (CASSANDRA-6007)
 * Add SSTableDeletingNotification to DataTracker (CASSANDRA-6010)
 * Fix snapshots in use get deleted during snapshot repair (CASSANDRA-6011)
 * Move hints and exception count to o.a.c.metrics (CASSANDRA-6017)
 * Fix memory leak in snapshot repair (CASSANDRA-6047)
 * Fix sstable2sjon for CQL3 tables (CASSANDRA-5852)


2.0.0
 * Fix thrift validation when inserting into CQL3 tables (CASSANDRA-5138)
 * Fix periodic memtable flushing behavior with clean memtables (CASSANDRA-5931)
 * Fix dateOf() function for pre-2.0 timestamp columns (CASSANDRA-5928)
 * Fix SSTable unintentionally loads BF when opened for batch (CASSANDRA-5938)
 * Add stream session progress to JMX (CASSANDRA-4757)
 * Fix NPE during CAS operation (CASSANDRA-5925)
Merged from 1.2:
 * Fix getBloomFilterDiskSpaceUsed for AlwaysPresentFilter (CASSANDRA-5900)
 * Don't announce schema version until we've loaded the changes locally
   (CASSANDRA-5904)
 * Fix to support off heap bloom filters size greater than 2 GB (CASSANDRA-5903)
 * Properly handle parsing huge map and set literals (CASSANDRA-5893)


2.0.0-rc2
 * enable vnodes by default (CASSANDRA-5869)
 * fix CAS contention timeout (CASSANDRA-5830)
 * fix HsHa to respect max frame size (CASSANDRA-4573)
 * Fix (some) 2i on composite components omissions (CASSANDRA-5851)
 * cqlsh: add DESCRIBE FULL SCHEMA variant (CASSANDRA-5880)
Merged from 1.2:
 * Correctly validate sparse composite cells in scrub (CASSANDRA-5855)
 * Add KeyCacheHitRate metric to CF metrics (CASSANDRA-5868)
 * cqlsh: add support for multiline comments (CASSANDRA-5798)
 * Handle CQL3 SELECT duplicate IN restrictions on clustering columns
   (CASSANDRA-5856)


2.0.0-rc1
 * improve DecimalSerializer performance (CASSANDRA-5837)
 * fix potential spurious wakeup in AsyncOneResponse (CASSANDRA-5690)
 * fix schema-related trigger issues (CASSANDRA-5774)
 * Better validation when accessing CQL3 table from thrift (CASSANDRA-5138)
 * Fix assertion error during repair (CASSANDRA-5801)
 * Fix range tombstone bug (CASSANDRA-5805)
 * DC-local CAS (CASSANDRA-5797)
 * Add a native_protocol_version column to the system.local table (CASSANRDA-5819)
 * Use index_interval from cassandra.yaml when upgraded (CASSANDRA-5822)
 * Fix buffer underflow on socket close (CASSANDRA-5792)
Merged from 1.2:
 * Fix reading DeletionTime from 1.1-format sstables (CASSANDRA-5814)
 * cqlsh: add collections support to COPY (CASSANDRA-5698)
 * retry important messages for any IOException (CASSANDRA-5804)
 * Allow empty IN relations in SELECT/UPDATE/DELETE statements (CASSANDRA-5626)
 * cqlsh: fix crashing on Windows due to libedit detection (CASSANDRA-5812)
 * fix bulk-loading compressed sstables (CASSANDRA-5820)
 * (Hadoop) fix quoting in CqlPagingRecordReader and CqlRecordWriter 
   (CASSANDRA-5824)
 * update default LCS sstable size to 160MB (CASSANDRA-5727)
 * Allow compacting 2Is via nodetool (CASSANDRA-5670)
 * Hex-encode non-String keys in OPP (CASSANDRA-5793)
 * nodetool history logging (CASSANDRA-5823)
 * (Hadoop) fix support for Thrift tables in CqlPagingRecordReader 
   (CASSANDRA-5752)
 * add "all time blocked" to StatusLogger output (CASSANDRA-5825)
 * Future-proof inter-major-version schema migrations (CASSANDRA-5845)
 * (Hadoop) add CqlPagingRecordReader support for ReversedType in Thrift table
   (CASSANDRA-5718)
 * Add -no-snapshot option to scrub (CASSANDRA-5891)
 * Fix to support off heap bloom filters size greater than 2 GB (CASSANDRA-5903)
 * Properly handle parsing huge map and set literals (CASSANDRA-5893)
 * Fix LCS L0 compaction may overlap in L1 (CASSANDRA-5907)
 * New sstablesplit tool to split large sstables offline (CASSANDRA-4766)
 * Fix potential deadlock in native protocol server (CASSANDRA-5926)
 * Disallow incompatible type change in CQL3 (CASSANDRA-5882)
Merged from 1.1:
 * Correctly validate sparse composite cells in scrub (CASSANDRA-5855)


2.0.0-beta2
 * Replace countPendingHints with Hints Created metric (CASSANDRA-5746)
 * Allow nodetool with no args, and with help to run without a server (CASSANDRA-5734)
 * Cleanup AbstractType/TypeSerializer classes (CASSANDRA-5744)
 * Remove unimplemented cli option schema-mwt (CASSANDRA-5754)
 * Support range tombstones in thrift (CASSANDRA-5435)
 * Normalize table-manipulating CQL3 statements' class names (CASSANDRA-5759)
 * cqlsh: add missing table options to DESCRIBE output (CASSANDRA-5749)
 * Fix assertion error during repair (CASSANDRA-5757)
 * Fix bulkloader (CASSANDRA-5542)
 * Add LZ4 compression to the native protocol (CASSANDRA-5765)
 * Fix bugs in the native protocol v2 (CASSANDRA-5770)
 * CAS on 'primary key only' table (CASSANDRA-5715)
 * Support streaming SSTables of old versions (CASSANDRA-5772)
 * Always respect protocol version in native protocol (CASSANDRA-5778)
 * Fix ConcurrentModificationException during streaming (CASSANDRA-5782)
 * Update deletion timestamp in Commit#updatesWithPaxosTime (CASSANDRA-5787)
 * Thrift cas() method crashes if input columns are not sorted (CASSANDRA-5786)
 * Order columns names correctly when querying for CAS (CASSANDRA-5788)
 * Fix streaming retry (CASSANDRA-5775)
Merged from 1.2:
 * if no seeds can be a reached a node won't start in a ring by itself (CASSANDRA-5768)
 * add cassandra.unsafesystem property (CASSANDRA-5704)
 * (Hadoop) quote identifiers in CqlPagingRecordReader (CASSANDRA-5763)
 * Add replace_node functionality for vnodes (CASSANDRA-5337)
 * Add timeout events to query traces (CASSANDRA-5520)
 * Fix serialization of the LEFT gossip value (CASSANDRA-5696)
 * Pig: support for cql3 tables (CASSANDRA-5234)
 * cqlsh: Don't show 'null' in place of empty values (CASSANDRA-5675)
 * Race condition in detecting version on a mixed 1.1/1.2 cluster
   (CASSANDRA-5692)
 * Fix skipping range tombstones with reverse queries (CASSANDRA-5712)
 * Expire entries out of ThriftSessionManager (CASSANDRA-5719)
 * Don't keep ancestor information in memory (CASSANDRA-5342)
 * cqlsh: fix handling of semicolons inside BATCH queries (CASSANDRA-5697)
 * Expose native protocol server status in nodetool info (CASSANDRA-5735)
 * Fix pathetic performance of range tombstones (CASSANDRA-5677)
 * Fix querying with an empty (impossible) range (CASSANDRA-5573)
 * cqlsh: handle CUSTOM 2i in DESCRIBE output (CASSANDRA-5760)
 * Fix minor bug in Range.intersects(Bound) (CASSANDRA-5771)
 * cqlsh: handle disabled compression in DESCRIBE output (CASSANDRA-5766)
 * Ensure all UP events are notified on the native protocol (CASSANDRA-5769)
 * Fix formatting of sstable2json with multiple -k arguments (CASSANDRA-5781)
 * Don't rely on row marker for queries in general to hide lost markers
   after TTL expires (CASSANDRA-5762)
 * Sort nodetool help output (CASSANDRA-5776)
 * Fix column expiring during 2 phases compaction (CASSANDRA-5799)
 * now() is being rejected in INSERTs when inside collections (CASSANDRA-5795)


2.0.0-beta1
 * Add support for indexing clustered columns (CASSANDRA-5125)
 * Removed on-heap row cache (CASSANDRA-5348)
 * use nanotime consistently for node-local timeouts (CASSANDRA-5581)
 * Avoid unnecessary second pass on name-based queries (CASSANDRA-5577)
 * Experimental triggers (CASSANDRA-1311)
 * JEMalloc support for off-heap allocation (CASSANDRA-3997)
 * Single-pass compaction (CASSANDRA-4180)
 * Removed token range bisection (CASSANDRA-5518)
 * Removed compatibility with pre-1.2.5 sstables and network messages
   (CASSANDRA-5511)
 * removed PBSPredictor (CASSANDRA-5455)
 * CAS support (CASSANDRA-5062, 5441, 5442, 5443, 5619, 5667)
 * Leveled compaction performs size-tiered compactions in L0 
   (CASSANDRA-5371, 5439)
 * Add yaml network topology snitch for mixed ec2/other envs (CASSANDRA-5339)
 * Log when a node is down longer than the hint window (CASSANDRA-4554)
 * Optimize tombstone creation for ExpiringColumns (CASSANDRA-4917)
 * Improve LeveledScanner work estimation (CASSANDRA-5250, 5407)
 * Replace compaction lock with runWithCompactionsDisabled (CASSANDRA-3430)
 * Change Message IDs to ints (CASSANDRA-5307)
 * Move sstable level information into the Stats component, removing the
   need for a separate Manifest file (CASSANDRA-4872)
 * avoid serializing to byte[] on commitlog append (CASSANDRA-5199)
 * make index_interval configurable per columnfamily (CASSANDRA-3961, CASSANDRA-5650)
 * add default_time_to_live (CASSANDRA-3974)
 * add memtable_flush_period_in_ms (CASSANDRA-4237)
 * replace supercolumns internally by composites (CASSANDRA-3237, 5123)
 * upgrade thrift to 0.9.0 (CASSANDRA-3719)
 * drop unnecessary keyspace parameter from user-defined compaction API 
   (CASSANDRA-5139)
 * more robust solution to incomplete compactions + counters (CASSANDRA-5151)
 * Change order of directory searching for c*.in.sh (CASSANDRA-3983)
 * Add tool to reset SSTable compaction level for LCS (CASSANDRA-5271)
 * Allow custom configuration loader (CASSANDRA-5045)
 * Remove memory emergency pressure valve logic (CASSANDRA-3534)
 * Reduce request latency with eager retry (CASSANDRA-4705)
 * cqlsh: Remove ASSUME command (CASSANDRA-5331)
 * Rebuild BF when loading sstables if bloom_filter_fp_chance
   has changed since compaction (CASSANDRA-5015)
 * remove row-level bloom filters (CASSANDRA-4885)
 * Change Kernel Page Cache skipping into row preheating (disabled by default)
   (CASSANDRA-4937)
 * Improve repair by deciding on a gcBefore before sending
   out TreeRequests (CASSANDRA-4932)
 * Add an official way to disable compactions (CASSANDRA-5074)
 * Reenable ALTER TABLE DROP with new semantics (CASSANDRA-3919)
 * Add binary protocol versioning (CASSANDRA-5436)
 * Swap THshaServer for TThreadedSelectorServer (CASSANDRA-5530)
 * Add alias support to SELECT statement (CASSANDRA-5075)
 * Don't create empty RowMutations in CommitLogReplayer (CASSANDRA-5541)
 * Use range tombstones when dropping cfs/columns from schema (CASSANDRA-5579)
 * cqlsh: drop CQL2/CQL3-beta support (CASSANDRA-5585)
 * Track max/min column names in sstables to be able to optimize slice
   queries (CASSANDRA-5514, CASSANDRA-5595, CASSANDRA-5600)
 * Binary protocol: allow batching already prepared statements (CASSANDRA-4693)
 * Allow preparing timestamp, ttl and limit in CQL3 queries (CASSANDRA-4450)
 * Support native link w/o JNA in Java7 (CASSANDRA-3734)
 * Use SASL authentication in binary protocol v2 (CASSANDRA-5545)
 * Replace Thrift HsHa with LMAX Disruptor based implementation (CASSANDRA-5582)
 * cqlsh: Add row count to SELECT output (CASSANDRA-5636)
 * Include a timestamp with all read commands to determine column expiration
   (CASSANDRA-5149)
 * Streaming 2.0 (CASSANDRA-5286, 5699)
 * Conditional create/drop ks/table/index statements in CQL3 (CASSANDRA-2737)
 * more pre-table creation property validation (CASSANDRA-5693)
 * Redesign repair messages (CASSANDRA-5426)
 * Fix ALTER RENAME post-5125 (CASSANDRA-5702)
 * Disallow renaming a 2ndary indexed column (CASSANDRA-5705)
 * Rename Table to Keyspace (CASSANDRA-5613)
 * Ensure changing column_index_size_in_kb on different nodes don't corrupt the
   sstable (CASSANDRA-5454)
 * Move resultset type information into prepare, not execute (CASSANDRA-5649)
 * Auto paging in binary protocol (CASSANDRA-4415, 5714)
 * Don't tie client side use of AbstractType to JDBC (CASSANDRA-4495)
 * Adds new TimestampType to replace DateType (CASSANDRA-5723, CASSANDRA-5729)
Merged from 1.2:
 * make starting native protocol server idempotent (CASSANDRA-5728)
 * Fix loading key cache when a saved entry is no longer valid (CASSANDRA-5706)
 * Fix serialization of the LEFT gossip value (CASSANDRA-5696)
 * cqlsh: Don't show 'null' in place of empty values (CASSANDRA-5675)
 * Race condition in detecting version on a mixed 1.1/1.2 cluster
   (CASSANDRA-5692)
 * Fix skipping range tombstones with reverse queries (CASSANDRA-5712)
 * Expire entries out of ThriftSessionManager (CASSANRDA-5719)
 * Don't keep ancestor information in memory (CASSANDRA-5342)
 * cqlsh: fix handling of semicolons inside BATCH queries (CASSANDRA-5697)


1.2.6
 * Fix tracing when operation completes before all responses arrive 
   (CASSANDRA-5668)
 * Fix cross-DC mutation forwarding (CASSANDRA-5632)
 * Reduce SSTableLoader memory usage (CASSANDRA-5555)
 * Scale hinted_handoff_throttle_in_kb to cluster size (CASSANDRA-5272)
 * (Hadoop) Add CQL3 input/output formats (CASSANDRA-4421, 5622)
 * (Hadoop) Fix InputKeyRange in CFIF (CASSANDRA-5536)
 * Fix dealing with ridiculously large max sstable sizes in LCS (CASSANDRA-5589)
 * Ignore pre-truncate hints (CASSANDRA-4655)
 * Move System.exit on OOM into a separate thread (CASSANDRA-5273)
 * Write row markers when serializing schema (CASSANDRA-5572)
 * Check only SSTables for the requested range when streaming (CASSANDRA-5569)
 * Improve batchlog replay behavior and hint ttl handling (CASSANDRA-5314)
 * Exclude localTimestamp from validation for tombstones (CASSANDRA-5398)
 * cqlsh: add custom prompt support (CASSANDRA-5539)
 * Reuse prepared statements in hot auth queries (CASSANDRA-5594)
 * cqlsh: add vertical output option (see EXPAND) (CASSANDRA-5597)
 * Add a rate limit option to stress (CASSANDRA-5004)
 * have BulkLoader ignore snapshots directories (CASSANDRA-5587) 
 * fix SnitchProperties logging context (CASSANDRA-5602)
 * Expose whether jna is enabled and memory is locked via JMX (CASSANDRA-5508)
 * cqlsh: fix COPY FROM with ReversedType (CASSANDRA-5610)
 * Allow creating CUSTOM indexes on collections (CASSANDRA-5615)
 * Evaluate now() function at execution time (CASSANDRA-5616)
 * Expose detailed read repair metrics (CASSANDRA-5618)
 * Correct blob literal + ReversedType parsing (CASSANDRA-5629)
 * Allow GPFS to prefer the internal IP like EC2MRS (CASSANDRA-5630)
 * fix help text for -tspw cassandra-cli (CASSANDRA-5643)
 * don't throw away initial causes exceptions for internode encryption issues 
   (CASSANDRA-5644)
 * Fix message spelling errors for cql select statements (CASSANDRA-5647)
 * Suppress custom exceptions thru jmx (CASSANDRA-5652)
 * Update CREATE CUSTOM INDEX syntax (CASSANDRA-5639)
 * Fix PermissionDetails.equals() method (CASSANDRA-5655)
 * Never allow partition key ranges in CQL3 without token() (CASSANDRA-5666)
 * Gossiper incorrectly drops AppState for an upgrading node (CASSANDRA-5660)
 * Connection thrashing during multi-region ec2 during upgrade, due to 
   messaging version (CASSANDRA-5669)
 * Avoid over reconnecting in EC2MRS (CASSANDRA-5678)
 * Fix ReadResponseSerializer.serializedSize() for digest reads (CASSANDRA-5476)
 * allow sstable2json on 2i CFs (CASSANDRA-5694)
Merged from 1.1:
 * Remove buggy thrift max message length option (CASSANDRA-5529)
 * Fix NPE in Pig's widerow mode (CASSANDRA-5488)
 * Add split size parameter to Pig and disable split combination (CASSANDRA-5544)


1.2.5
 * make BytesToken.toString only return hex bytes (CASSANDRA-5566)
 * Ensure that submitBackground enqueues at least one task (CASSANDRA-5554)
 * fix 2i updates with identical values and timestamps (CASSANDRA-5540)
 * fix compaction throttling bursty-ness (CASSANDRA-4316)
 * reduce memory consumption of IndexSummary (CASSANDRA-5506)
 * remove per-row column name bloom filters (CASSANDRA-5492)
 * Include fatal errors in trace events (CASSANDRA-5447)
 * Ensure that PerRowSecondaryIndex is notified of row-level deletes
   (CASSANDRA-5445)
 * Allow empty blob literals in CQL3 (CASSANDRA-5452)
 * Fix streaming RangeTombstones at column index boundary (CASSANDRA-5418)
 * Fix preparing statements when current keyspace is not set (CASSANDRA-5468)
 * Fix SemanticVersion.isSupportedBy minor/patch handling (CASSANDRA-5496)
 * Don't provide oldCfId for post-1.1 system cfs (CASSANDRA-5490)
 * Fix primary range ignores replication strategy (CASSANDRA-5424)
 * Fix shutdown of binary protocol server (CASSANDRA-5507)
 * Fix repair -snapshot not working (CASSANDRA-5512)
 * Set isRunning flag later in binary protocol server (CASSANDRA-5467)
 * Fix use of CQL3 functions with descending clustering order (CASSANDRA-5472)
 * Disallow renaming columns one at a time for thrift table in CQL3
   (CASSANDRA-5531)
 * cqlsh: add CLUSTERING ORDER BY support to DESCRIBE (CASSANDRA-5528)
 * Add custom secondary index support to CQL3 (CASSANDRA-5484)
 * Fix repair hanging silently on unexpected error (CASSANDRA-5229)
 * Fix Ec2Snitch regression introduced by CASSANDRA-5171 (CASSANDRA-5432)
 * Add nodetool enablebackup/disablebackup (CASSANDRA-5556)
 * cqlsh: fix DESCRIBE after case insensitive USE (CASSANDRA-5567)
Merged from 1.1
 * Remove buggy thrift max message length option (CASSANDRA-5529)
 * Add retry mechanism to OTC for non-droppable_verbs (CASSANDRA-5393)
 * Use allocator information to improve memtable memory usage estimate
   (CASSANDRA-5497)
 * Fix trying to load deleted row into row cache on startup (CASSANDRA-4463)
 * fsync leveled manifest to avoid corruption (CASSANDRA-5535)
 * Fix Bound intersection computation (CASSANDRA-5551)
 * sstablescrub now respects max memory size in cassandra.in.sh (CASSANDRA-5562)


1.2.4
 * Ensure that PerRowSecondaryIndex updates see the most recent values
   (CASSANDRA-5397)
 * avoid duplicate index entries ind PrecompactedRow and 
   ParallelCompactionIterable (CASSANDRA-5395)
 * remove the index entry on oldColumn when new column is a tombstone 
   (CASSANDRA-5395)
 * Change default stream throughput from 400 to 200 mbps (CASSANDRA-5036)
 * Gossiper logs DOWN for symmetry with UP (CASSANDRA-5187)
 * Fix mixing prepared statements between keyspaces (CASSANDRA-5352)
 * Fix consistency level during bootstrap - strike 3 (CASSANDRA-5354)
 * Fix transposed arguments in AlreadyExistsException (CASSANDRA-5362)
 * Improve asynchronous hint delivery (CASSANDRA-5179)
 * Fix Guava dependency version (12.0 -> 13.0.1) for Maven (CASSANDRA-5364)
 * Validate that provided CQL3 collection value are < 64K (CASSANDRA-5355)
 * Make upgradeSSTable skip current version sstables by default (CASSANDRA-5366)
 * Optimize min/max timestamp collection (CASSANDRA-5373)
 * Invalid streamId in cql binary protocol when using invalid CL 
   (CASSANDRA-5164)
 * Fix validation for IN where clauses with collections (CASSANDRA-5376)
 * Copy resultSet on count query to avoid ConcurrentModificationException 
   (CASSANDRA-5382)
 * Correctly typecheck in CQL3 even with ReversedType (CASSANDRA-5386)
 * Fix streaming compressed files when using encryption (CASSANDRA-5391)
 * cassandra-all 1.2.0 pom missing netty dependency (CASSANDRA-5392)
 * Fix writetime/ttl functions on null values (CASSANDRA-5341)
 * Fix NPE during cql3 select with token() (CASSANDRA-5404)
 * IndexHelper.skipBloomFilters won't skip non-SHA filters (CASSANDRA-5385)
 * cqlsh: Print maps ordered by key, sort sets (CASSANDRA-5413)
 * Add null syntax support in CQL3 for inserts (CASSANDRA-3783)
 * Allow unauthenticated set_keyspace() calls (CASSANDRA-5423)
 * Fix potential incremental backups race (CASSANDRA-5410)
 * Fix prepared BATCH statements with batch-level timestamps (CASSANDRA-5415)
 * Allow overriding superuser setup delay (CASSANDRA-5430)
 * cassandra-shuffle with JMX usernames and passwords (CASSANDRA-5431)
Merged from 1.1:
 * cli: Quote ks and cf names in schema output when needed (CASSANDRA-5052)
 * Fix bad default for min/max timestamp in SSTableMetadata (CASSANDRA-5372)
 * Fix cf name extraction from manifest in Directories.migrateFile() 
   (CASSANDRA-5242)
 * Support pluggable internode authentication (CASSANDRA-5401)


1.2.3
 * add check for sstable overlap within a level on startup (CASSANDRA-5327)
 * replace ipv6 colons in jmx object names (CASSANDRA-5298, 5328)
 * Avoid allocating SSTableBoundedScanner during repair when the range does 
   not intersect the sstable (CASSANDRA-5249)
 * Don't lowercase property map keys (this breaks NTS) (CASSANDRA-5292)
 * Fix composite comparator with super columns (CASSANDRA-5287)
 * Fix insufficient validation of UPDATE queries against counter cfs
   (CASSANDRA-5300)
 * Fix PropertyFileSnitch default DC/Rack behavior (CASSANDRA-5285)
 * Handle null values when executing prepared statement (CASSANDRA-5081)
 * Add netty to pom dependencies (CASSANDRA-5181)
 * Include type arguments in Thrift CQLPreparedResult (CASSANDRA-5311)
 * Fix compaction not removing columns when bf_fp_ratio is 1 (CASSANDRA-5182)
 * cli: Warn about missing CQL3 tables in schema descriptions (CASSANDRA-5309)
 * Re-enable unknown option in replication/compaction strategies option for
   backward compatibility (CASSANDRA-4795)
 * Add binary protocol support to stress (CASSANDRA-4993)
 * cqlsh: Fix COPY FROM value quoting and null handling (CASSANDRA-5305)
 * Fix repair -pr for vnodes (CASSANDRA-5329)
 * Relax CL for auth queries for non-default users (CASSANDRA-5310)
 * Fix AssertionError during repair (CASSANDRA-5245)
 * Don't announce migrations to pre-1.2 nodes (CASSANDRA-5334)
Merged from 1.1:
 * Fix trying to load deleted row into row cache on startup (CASSANDRA-4463)
 * Update offline scrub for 1.0 -> 1.1 directory structure (CASSANDRA-5195)
 * add tmp flag to Descriptor hashcode (CASSANDRA-4021)
 * fix logging of "Found table data in data directories" when only system tables
   are present (CASSANDRA-5289)
 * cli: Add JMX authentication support (CASSANDRA-5080)
 * nodetool: ability to repair specific range (CASSANDRA-5280)
 * Fix possible assertion triggered in SliceFromReadCommand (CASSANDRA-5284)
 * cqlsh: Add inet type support on Windows (ipv4-only) (CASSANDRA-4801)
 * Fix race when initializing ColumnFamilyStore (CASSANDRA-5350)
 * Add UseTLAB JVM flag (CASSANDRA-5361)


1.2.2
 * fix potential for multiple concurrent compactions of the same sstables
   (CASSANDRA-5256)
 * avoid no-op caching of byte[] on commitlog append (CASSANDRA-5199)
 * fix symlinks under data dir not working (CASSANDRA-5185)
 * fix bug in compact storage metadata handling (CASSANDRA-5189)
 * Validate login for USE queries (CASSANDRA-5207)
 * cli: remove default username and password (CASSANDRA-5208)
 * configure populate_io_cache_on_flush per-CF (CASSANDRA-4694)
 * allow configuration of internode socket buffer (CASSANDRA-3378)
 * Make sstable directory picking blacklist-aware again (CASSANDRA-5193)
 * Correctly expire gossip states for edge cases (CASSANDRA-5216)
 * Improve handling of directory creation failures (CASSANDRA-5196)
 * Expose secondary indicies to the rest of nodetool (CASSANDRA-4464)
 * Binary protocol: avoid sending notification for 0.0.0.0 (CASSANDRA-5227)
 * add UseCondCardMark XX jvm settings on jdk 1.7 (CASSANDRA-4366)
 * CQL3 refactor to allow conversion function (CASSANDRA-5226)
 * Fix drop of sstables in some circumstance (CASSANDRA-5232)
 * Implement caching of authorization results (CASSANDRA-4295)
 * Add support for LZ4 compression (CASSANDRA-5038)
 * Fix missing columns in wide rows queries (CASSANDRA-5225)
 * Simplify auth setup and make system_auth ks alterable (CASSANDRA-5112)
 * Stop compactions from hanging during bootstrap (CASSANDRA-5244)
 * fix compressed streaming sending extra chunk (CASSANDRA-5105)
 * Add CQL3-based implementations of IAuthenticator and IAuthorizer
   (CASSANDRA-4898)
 * Fix timestamp-based tomstone removal logic (CASSANDRA-5248)
 * cli: Add JMX authentication support (CASSANDRA-5080)
 * Fix forceFlush behavior (CASSANDRA-5241)
 * cqlsh: Add username autocompletion (CASSANDRA-5231)
 * Fix CQL3 composite partition key error (CASSANDRA-5240)
 * Allow IN clause on last clustering key (CASSANDRA-5230)
Merged from 1.1:
 * fix start key/end token validation for wide row iteration (CASSANDRA-5168)
 * add ConfigHelper support for Thrift frame and max message sizes (CASSANDRA-5188)
 * fix nodetool repair not fail on node down (CASSANDRA-5203)
 * always collect tombstone hints (CASSANDRA-5068)
 * Fix error when sourcing file in cqlsh (CASSANDRA-5235)


1.2.1
 * stream undelivered hints on decommission (CASSANDRA-5128)
 * GossipingPropertyFileSnitch loads saved dc/rack info if needed (CASSANDRA-5133)
 * drain should flush system CFs too (CASSANDRA-4446)
 * add inter_dc_tcp_nodelay setting (CASSANDRA-5148)
 * re-allow wrapping ranges for start_token/end_token range pairitspwng (CASSANDRA-5106)
 * fix validation compaction of empty rows (CASSANDRA-5136)
 * nodetool methods to enable/disable hint storage/delivery (CASSANDRA-4750)
 * disallow bloom filter false positive chance of 0 (CASSANDRA-5013)
 * add threadpool size adjustment methods to JMXEnabledThreadPoolExecutor and 
   CompactionManagerMBean (CASSANDRA-5044)
 * fix hinting for dropped local writes (CASSANDRA-4753)
 * off-heap cache doesn't need mutable column container (CASSANDRA-5057)
 * apply disk_failure_policy to bad disks on initial directory creation 
   (CASSANDRA-4847)
 * Optimize name-based queries to use ArrayBackedSortedColumns (CASSANDRA-5043)
 * Fall back to old manifest if most recent is unparseable (CASSANDRA-5041)
 * pool [Compressed]RandomAccessReader objects on the partitioned read path
   (CASSANDRA-4942)
 * Add debug logging to list filenames processed by Directories.migrateFile 
   method (CASSANDRA-4939)
 * Expose black-listed directories via JMX (CASSANDRA-4848)
 * Log compaction merge counts (CASSANDRA-4894)
 * Minimize byte array allocation by AbstractData{Input,Output} (CASSANDRA-5090)
 * Add SSL support for the binary protocol (CASSANDRA-5031)
 * Allow non-schema system ks modification for shuffle to work (CASSANDRA-5097)
 * cqlsh: Add default limit to SELECT statements (CASSANDRA-4972)
 * cqlsh: fix DESCRIBE for 1.1 cfs in CQL3 (CASSANDRA-5101)
 * Correctly gossip with nodes >= 1.1.7 (CASSANDRA-5102)
 * Ensure CL guarantees on digest mismatch (CASSANDRA-5113)
 * Validate correctly selects on composite partition key (CASSANDRA-5122)
 * Fix exception when adding collection (CASSANDRA-5117)
 * Handle states for non-vnode clusters correctly (CASSANDRA-5127)
 * Refuse unrecognized replication and compaction strategy options (CASSANDRA-4795)
 * Pick the correct value validator in sstable2json for cql3 tables (CASSANDRA-5134)
 * Validate login for describe_keyspace, describe_keyspaces and set_keyspace
   (CASSANDRA-5144)
 * Fix inserting empty maps (CASSANDRA-5141)
 * Don't remove tokens from System table for node we know (CASSANDRA-5121)
 * fix streaming progress report for compresed files (CASSANDRA-5130)
 * Coverage analysis for low-CL queries (CASSANDRA-4858)
 * Stop interpreting dates as valid timeUUID value (CASSANDRA-4936)
 * Adds E notation for floating point numbers (CASSANDRA-4927)
 * Detect (and warn) unintentional use of the cql2 thrift methods when cql3 was
   intended (CASSANDRA-5172)
 * cli: Quote ks and cf names in schema output when needed (CASSANDRA-5052)
 * Fix bad default for min/max timestamp in SSTableMetadata (CASSANDRA-5372)
 * Fix cf name extraction from manifest in Directories.migrateFile() (CASSANDRA-5242)
 * Support pluggable internode authentication (CASSANDRA-5401)
 * Replace mistaken usage of commons-logging with slf4j (CASSANDRA-5464)
 * Ensure Jackson dependency matches lib (CASSANDRA-5126)
 * Expose droppable tombstone ratio stats over JMX (CASSANDRA-5159)
Merged from 1.1:
 * Simplify CompressedRandomAccessReader to work around JDK FD bug (CASSANDRA-5088)
 * Improve handling a changing target throttle rate mid-compaction (CASSANDRA-5087)
 * Pig: correctly decode row keys in widerow mode (CASSANDRA-5098)
 * nodetool repair command now prints progress (CASSANDRA-4767)
 * fix user defined compaction to run against 1.1 data directory (CASSANDRA-5118)
 * Fix CQL3 BATCH authorization caching (CASSANDRA-5145)
 * fix get_count returns incorrect value with TTL (CASSANDRA-5099)
 * better handling for mid-compaction failure (CASSANDRA-5137)
 * convert default marshallers list to map for better readability (CASSANDRA-5109)
 * fix ConcurrentModificationException in getBootstrapSource (CASSANDRA-5170)
 * fix sstable maxtimestamp for row deletes and pre-1.1.1 sstables (CASSANDRA-5153)
 * Fix thread growth on node removal (CASSANDRA-5175)
 * Make Ec2Region's datacenter name configurable (CASSANDRA-5155)


1.2.0
 * Disallow counters in collections (CASSANDRA-5082)
 * cqlsh: add unit tests (CASSANDRA-3920)
 * fix default bloom_filter_fp_chance for LeveledCompactionStrategy (CASSANDRA-5093)
Merged from 1.1:
 * add validation for get_range_slices with start_key and end_token (CASSANDRA-5089)


1.2.0-rc2
 * fix nodetool ownership display with vnodes (CASSANDRA-5065)
 * cqlsh: add DESCRIBE KEYSPACES command (CASSANDRA-5060)
 * Fix potential infinite loop when reloading CFS (CASSANDRA-5064)
 * Fix SimpleAuthorizer example (CASSANDRA-5072)
 * cqlsh: force CL.ONE for tracing and system.schema* queries (CASSANDRA-5070)
 * Includes cassandra-shuffle in the debian package (CASSANDRA-5058)
Merged from 1.1:
 * fix multithreaded compaction deadlock (CASSANDRA-4492)
 * fix temporarily missing schema after upgrade from pre-1.1.5 (CASSANDRA-5061)
 * Fix ALTER TABLE overriding compression options with defaults
   (CASSANDRA-4996, 5066)
 * fix specifying and altering crc_check_chance (CASSANDRA-5053)
 * fix Murmur3Partitioner ownership% calculation (CASSANDRA-5076)
 * Don't expire columns sooner than they should in 2ndary indexes (CASSANDRA-5079)


1.2-rc1
 * rename rpc_timeout settings to request_timeout (CASSANDRA-5027)
 * add BF with 0.1 FP to LCS by default (CASSANDRA-5029)
 * Fix preparing insert queries (CASSANDRA-5016)
 * Fix preparing queries with counter increment (CASSANDRA-5022)
 * Fix preparing updates with collections (CASSANDRA-5017)
 * Don't generate UUID based on other node address (CASSANDRA-5002)
 * Fix message when trying to alter a clustering key type (CASSANDRA-5012)
 * Update IAuthenticator to match the new IAuthorizer (CASSANDRA-5003)
 * Fix inserting only a key in CQL3 (CASSANDRA-5040)
 * Fix CQL3 token() function when used with strings (CASSANDRA-5050)
Merged from 1.1:
 * reduce log spam from invalid counter shards (CASSANDRA-5026)
 * Improve schema propagation performance (CASSANDRA-5025)
 * Fix for IndexHelper.IndexFor throws OOB Exception (CASSANDRA-5030)
 * cqlsh: make it possible to describe thrift CFs (CASSANDRA-4827)
 * cqlsh: fix timestamp formatting on some platforms (CASSANDRA-5046)


1.2-beta3
 * make consistency level configurable in cqlsh (CASSANDRA-4829)
 * fix cqlsh rendering of blob fields (CASSANDRA-4970)
 * fix cqlsh DESCRIBE command (CASSANDRA-4913)
 * save truncation position in system table (CASSANDRA-4906)
 * Move CompressionMetadata off-heap (CASSANDRA-4937)
 * allow CLI to GET cql3 columnfamily data (CASSANDRA-4924)
 * Fix rare race condition in getExpireTimeForEndpoint (CASSANDRA-4402)
 * acquire references to overlapping sstables during compaction so bloom filter
   doesn't get free'd prematurely (CASSANDRA-4934)
 * Don't share slice query filter in CQL3 SelectStatement (CASSANDRA-4928)
 * Separate tracing from Log4J (CASSANDRA-4861)
 * Exclude gcable tombstones from merkle-tree computation (CASSANDRA-4905)
 * Better printing of AbstractBounds for tracing (CASSANDRA-4931)
 * Optimize mostRecentTombstone check in CC.collectAllData (CASSANDRA-4883)
 * Change stream session ID to UUID to avoid collision from same node (CASSANDRA-4813)
 * Use Stats.db when bulk loading if present (CASSANDRA-4957)
 * Skip repair on system_trace and keyspaces with RF=1 (CASSANDRA-4956)
 * (cql3) Remove arbitrary SELECT limit (CASSANDRA-4918)
 * Correctly handle prepared operation on collections (CASSANDRA-4945)
 * Fix CQL3 LIMIT (CASSANDRA-4877)
 * Fix Stress for CQL3 (CASSANDRA-4979)
 * Remove cassandra specific exceptions from JMX interface (CASSANDRA-4893)
 * (CQL3) Force using ALLOW FILTERING on potentially inefficient queries (CASSANDRA-4915)
 * (cql3) Fix adding column when the table has collections (CASSANDRA-4982)
 * (cql3) Fix allowing collections with compact storage (CASSANDRA-4990)
 * (cql3) Refuse ttl/writetime function on collections (CASSANDRA-4992)
 * Replace IAuthority with new IAuthorizer (CASSANDRA-4874)
 * clqsh: fix KEY pseudocolumn escaping when describing Thrift tables
   in CQL3 mode (CASSANDRA-4955)
 * add basic authentication support for Pig CassandraStorage (CASSANDRA-3042)
 * fix CQL2 ALTER TABLE compaction_strategy_class altering (CASSANDRA-4965)
Merged from 1.1:
 * Fall back to old describe_splits if d_s_ex is not available (CASSANDRA-4803)
 * Improve error reporting when streaming ranges fail (CASSANDRA-5009)
 * Fix cqlsh timestamp formatting of timezone info (CASSANDRA-4746)
 * Fix assertion failure with leveled compaction (CASSANDRA-4799)
 * Check for null end_token in get_range_slice (CASSANDRA-4804)
 * Remove all remnants of removed nodes (CASSANDRA-4840)
 * Add aut-reloading of the log4j file in debian package (CASSANDRA-4855)
 * Fix estimated row cache entry size (CASSANDRA-4860)
 * reset getRangeSlice filter after finishing a row for get_paged_slice
   (CASSANDRA-4919)
 * expunge row cache post-truncate (CASSANDRA-4940)
 * Allow static CF definition with compact storage (CASSANDRA-4910)
 * Fix endless loop/compaction of schema_* CFs due to broken timestamps (CASSANDRA-4880)
 * Fix 'wrong class type' assertion in CounterColumn (CASSANDRA-4976)


1.2-beta2
 * fp rate of 1.0 disables BF entirely; LCS defaults to 1.0 (CASSANDRA-4876)
 * off-heap bloom filters for row keys (CASSANDRA_4865)
 * add extension point for sstable components (CASSANDRA-4049)
 * improve tracing output (CASSANDRA-4852, 4862)
 * make TRACE verb droppable (CASSANDRA-4672)
 * fix BulkLoader recognition of CQL3 columnfamilies (CASSANDRA-4755)
 * Sort commitlog segments for replay by id instead of mtime (CASSANDRA-4793)
 * Make hint delivery asynchronous (CASSANDRA-4761)
 * Pluggable Thrift transport factories for CLI and cqlsh (CASSANDRA-4609, 4610)
 * cassandra-cli: allow Double value type to be inserted to a column (CASSANDRA-4661)
 * Add ability to use custom TServerFactory implementations (CASSANDRA-4608)
 * optimize batchlog flushing to skip successful batches (CASSANDRA-4667)
 * include metadata for system keyspace itself in schema tables (CASSANDRA-4416)
 * add check to PropertyFileSnitch to verify presence of location for
   local node (CASSANDRA-4728)
 * add PBSPredictor consistency modeler (CASSANDRA-4261)
 * remove vestiges of Thrift unframed mode (CASSANDRA-4729)
 * optimize single-row PK lookups (CASSANDRA-4710)
 * adjust blockFor calculation to account for pending ranges due to node 
   movement (CASSANDRA-833)
 * Change CQL version to 3.0.0 and stop accepting 3.0.0-beta1 (CASSANDRA-4649)
 * (CQL3) Make prepared statement global instead of per connection 
   (CASSANDRA-4449)
 * Fix scrubbing of CQL3 created tables (CASSANDRA-4685)
 * (CQL3) Fix validation when using counter and regular columns in the same 
   table (CASSANDRA-4706)
 * Fix bug starting Cassandra with simple authentication (CASSANDRA-4648)
 * Add support for batchlog in CQL3 (CASSANDRA-4545, 4738)
 * Add support for multiple column family outputs in CFOF (CASSANDRA-4208)
 * Support repairing only the local DC nodes (CASSANDRA-4747)
 * Use rpc_address for binary protocol and change default port (CASSANDRA-4751)
 * Fix use of collections in prepared statements (CASSANDRA-4739)
 * Store more information into peers table (CASSANDRA-4351, 4814)
 * Configurable bucket size for size tiered compaction (CASSANDRA-4704)
 * Run leveled compaction in parallel (CASSANDRA-4310)
 * Fix potential NPE during CFS reload (CASSANDRA-4786)
 * Composite indexes may miss results (CASSANDRA-4796)
 * Move consistency level to the protocol level (CASSANDRA-4734, 4824)
 * Fix Subcolumn slice ends not respected (CASSANDRA-4826)
 * Fix Assertion error in cql3 select (CASSANDRA-4783)
 * Fix list prepend logic (CQL3) (CASSANDRA-4835)
 * Add booleans as literals in CQL3 (CASSANDRA-4776)
 * Allow renaming PK columns in CQL3 (CASSANDRA-4822)
 * Fix binary protocol NEW_NODE event (CASSANDRA-4679)
 * Fix potential infinite loop in tombstone compaction (CASSANDRA-4781)
 * Remove system tables accounting from schema (CASSANDRA-4850)
 * (cql3) Force provided columns in clustering key order in 
   'CLUSTERING ORDER BY' (CASSANDRA-4881)
 * Fix composite index bug (CASSANDRA-4884)
 * Fix short read protection for CQL3 (CASSANDRA-4882)
 * Add tracing support to the binary protocol (CASSANDRA-4699)
 * (cql3) Don't allow prepared marker inside collections (CASSANDRA-4890)
 * Re-allow order by on non-selected columns (CASSANDRA-4645)
 * Bug when composite index is created in a table having collections (CASSANDRA-4909)
 * log index scan subject in CompositesSearcher (CASSANDRA-4904)
Merged from 1.1:
 * add get[Row|Key]CacheEntries to CacheServiceMBean (CASSANDRA-4859)
 * fix get_paged_slice to wrap to next row correctly (CASSANDRA-4816)
 * fix indexing empty column values (CASSANDRA-4832)
 * allow JdbcDate to compose null Date objects (CASSANDRA-4830)
 * fix possible stackoverflow when compacting 1000s of sstables
   (CASSANDRA-4765)
 * fix wrong leveled compaction progress calculation (CASSANDRA-4807)
 * add a close() method to CRAR to prevent leaking file descriptors (CASSANDRA-4820)
 * fix potential infinite loop in get_count (CASSANDRA-4833)
 * fix compositeType.{get/from}String methods (CASSANDRA-4842)
 * (CQL) fix CREATE COLUMNFAMILY permissions check (CASSANDRA-4864)
 * Fix DynamicCompositeType same type comparison (CASSANDRA-4711)
 * Fix duplicate SSTable reference when stream session failed (CASSANDRA-3306)
 * Allow static CF definition with compact storage (CASSANDRA-4910)
 * Fix endless loop/compaction of schema_* CFs due to broken timestamps (CASSANDRA-4880)
 * Fix 'wrong class type' assertion in CounterColumn (CASSANDRA-4976)


1.2-beta1
 * add atomic_batch_mutate (CASSANDRA-4542, -4635)
 * increase default max_hint_window_in_ms to 3h (CASSANDRA-4632)
 * include message initiation time to replicas so they can more
   accurately drop timed-out requests (CASSANDRA-2858)
 * fix clientutil.jar dependencies (CASSANDRA-4566)
 * optimize WriteResponse (CASSANDRA-4548)
 * new metrics (CASSANDRA-4009)
 * redesign KEYS indexes to avoid read-before-write (CASSANDRA-2897)
 * debug tracing (CASSANDRA-1123)
 * parallelize row cache loading (CASSANDRA-4282)
 * Make compaction, flush JBOD-aware (CASSANDRA-4292)
 * run local range scans on the read stage (CASSANDRA-3687)
 * clean up ioexceptions (CASSANDRA-2116)
 * add disk_failure_policy (CASSANDRA-2118)
 * Introduce new json format with row level deletion (CASSANDRA-4054)
 * remove redundant "name" column from schema_keyspaces (CASSANDRA-4433)
 * improve "nodetool ring" handling of multi-dc clusters (CASSANDRA-3047)
 * update NTS calculateNaturalEndpoints to be O(N log N) (CASSANDRA-3881)
 * split up rpc timeout by operation type (CASSANDRA-2819)
 * rewrite key cache save/load to use only sequential i/o (CASSANDRA-3762)
 * update MS protocol with a version handshake + broadcast address id
   (CASSANDRA-4311)
 * multithreaded hint replay (CASSANDRA-4189)
 * add inter-node message compression (CASSANDRA-3127)
 * remove COPP (CASSANDRA-2479)
 * Track tombstone expiration and compact when tombstone content is
   higher than a configurable threshold, default 20% (CASSANDRA-3442, 4234)
 * update MurmurHash to version 3 (CASSANDRA-2975)
 * (CLI) track elapsed time for `delete' operation (CASSANDRA-4060)
 * (CLI) jline version is bumped to 1.0 to properly  support
   'delete' key function (CASSANDRA-4132)
 * Save IndexSummary into new SSTable 'Summary' component (CASSANDRA-2392, 4289)
 * Add support for range tombstones (CASSANDRA-3708)
 * Improve MessagingService efficiency (CASSANDRA-3617)
 * Avoid ID conflicts from concurrent schema changes (CASSANDRA-3794)
 * Set thrift HSHA server thread limit to unlimited by default (CASSANDRA-4277)
 * Avoids double serialization of CF id in RowMutation messages
   (CASSANDRA-4293)
 * stream compressed sstables directly with java nio (CASSANDRA-4297)
 * Support multiple ranges in SliceQueryFilter (CASSANDRA-3885)
 * Add column metadata to system column families (CASSANDRA-4018)
 * (cql3) Always use composite types by default (CASSANDRA-4329)
 * (cql3) Add support for set, map and list (CASSANDRA-3647)
 * Validate date type correctly (CASSANDRA-4441)
 * (cql3) Allow definitions with only a PK (CASSANDRA-4361)
 * (cql3) Add support for row key composites (CASSANDRA-4179)
 * improve DynamicEndpointSnitch by using reservoir sampling (CASSANDRA-4038)
 * (cql3) Add support for 2ndary indexes (CASSANDRA-3680)
 * (cql3) fix defining more than one PK to be invalid (CASSANDRA-4477)
 * remove schema agreement checking from all external APIs (Thrift, CQL and CQL3) (CASSANDRA-4487)
 * add Murmur3Partitioner and make it default for new installations (CASSANDRA-3772, 4621)
 * (cql3) update pseudo-map syntax to use map syntax (CASSANDRA-4497)
 * Finer grained exceptions hierarchy and provides error code with exceptions (CASSANDRA-3979)
 * Adds events push to binary protocol (CASSANDRA-4480)
 * Rewrite nodetool help (CASSANDRA-2293)
 * Make CQL3 the default for CQL (CASSANDRA-4640)
 * update stress tool to be able to use CQL3 (CASSANDRA-4406)
 * Accept all thrift update on CQL3 cf but don't expose their metadata (CASSANDRA-4377)
 * Replace Throttle with Guava's RateLimiter for HintedHandOff (CASSANDRA-4541)
 * fix counter add/get using CQL2 and CQL3 in stress tool (CASSANDRA-4633)
 * Add sstable count per level to cfstats (CASSANDRA-4537)
 * (cql3) Add ALTER KEYSPACE statement (CASSANDRA-4611)
 * (cql3) Allow defining default consistency levels (CASSANDRA-4448)
 * (cql3) Fix queries using LIMIT missing results (CASSANDRA-4579)
 * fix cross-version gossip messaging (CASSANDRA-4576)
 * added inet data type (CASSANDRA-4627)


1.1.6
 * Wait for writes on synchronous read digest mismatch (CASSANDRA-4792)
 * fix commitlog replay for nanotime-infected sstables (CASSANDRA-4782)
 * preflight check ttl for maximum of 20 years (CASSANDRA-4771)
 * (Pig) fix widerow input with single column rows (CASSANDRA-4789)
 * Fix HH to compact with correct gcBefore, which avoids wiping out
   undelivered hints (CASSANDRA-4772)
 * LCS will merge up to 32 L0 sstables as intended (CASSANDRA-4778)
 * NTS will default unconfigured DC replicas to zero (CASSANDRA-4675)
 * use default consistency level in counter validation if none is
   explicitly provide (CASSANDRA-4700)
 * Improve IAuthority interface by introducing fine-grained
   access permissions and grant/revoke commands (CASSANDRA-4490, 4644)
 * fix assumption error in CLI when updating/describing keyspace 
   (CASSANDRA-4322)
 * Adds offline sstablescrub to debian packaging (CASSANDRA-4642)
 * Automatic fixing of overlapping leveled sstables (CASSANDRA-4644)
 * fix error when using ORDER BY with extended selections (CASSANDRA-4689)
 * (CQL3) Fix validation for IN queries for non-PK cols (CASSANDRA-4709)
 * fix re-created keyspace disappering after 1.1.5 upgrade 
   (CASSANDRA-4698, 4752)
 * (CLI) display elapsed time in 2 fraction digits (CASSANDRA-3460)
 * add authentication support to sstableloader (CASSANDRA-4712)
 * Fix CQL3 'is reversed' logic (CASSANDRA-4716, 4759)
 * (CQL3) Don't return ReversedType in result set metadata (CASSANDRA-4717)
 * Backport adding AlterKeyspace statement (CASSANDRA-4611)
 * (CQL3) Correcty accept upper-case data types (CASSANDRA-4770)
 * Add binary protocol events for schema changes (CASSANDRA-4684)
Merged from 1.0:
 * Switch from NBHM to CHM in MessagingService's callback map, which
   prevents OOM in long-running instances (CASSANDRA-4708)


1.1.5
 * add SecondaryIndex.reload API (CASSANDRA-4581)
 * use millis + atomicint for commitlog segment creation instead of
   nanotime, which has issues under some hypervisors (CASSANDRA-4601)
 * fix FD leak in slice queries (CASSANDRA-4571)
 * avoid recursion in leveled compaction (CASSANDRA-4587)
 * increase stack size under Java7 to 180K
 * Log(info) schema changes (CASSANDRA-4547)
 * Change nodetool setcachecapcity to manipulate global caches (CASSANDRA-4563)
 * (cql3) fix setting compaction strategy (CASSANDRA-4597)
 * fix broken system.schema_* timestamps on system startup (CASSANDRA-4561)
 * fix wrong skip of cache saving (CASSANDRA-4533)
 * Avoid NPE when lost+found is in data dir (CASSANDRA-4572)
 * Respect five-minute flush moratorium after initial CL replay (CASSANDRA-4474)
 * Adds ntp as recommended in debian packaging (CASSANDRA-4606)
 * Configurable transport in CF Record{Reader|Writer} (CASSANDRA-4558)
 * (cql3) fix potential NPE with both equal and unequal restriction (CASSANDRA-4532)
 * (cql3) improves ORDER BY validation (CASSANDRA-4624)
 * Fix potential deadlock during counter writes (CASSANDRA-4578)
 * Fix cql error with ORDER BY when using IN (CASSANDRA-4612)
Merged from 1.0:
 * increase Xss to 160k to accomodate latest 1.6 JVMs (CASSANDRA-4602)
 * fix toString of hint destination tokens (CASSANDRA-4568)
 * Fix multiple values for CurrentLocal NodeID (CASSANDRA-4626)


1.1.4
 * fix offline scrub to catch >= out of order rows (CASSANDRA-4411)
 * fix cassandra-env.sh on RHEL and other non-dash-based systems 
   (CASSANDRA-4494)
Merged from 1.0:
 * (Hadoop) fix setting key length for old-style mapred api (CASSANDRA-4534)
 * (Hadoop) fix iterating through a resultset consisting entirely
   of tombstoned rows (CASSANDRA-4466)
 * Fix multiple values for CurrentLocal NodeID (CASSANDRA-4626)


1.1.3
 * (cqlsh) add COPY TO (CASSANDRA-4434)
 * munmap commitlog segments before rename (CASSANDRA-4337)
 * (JMX) rename getRangeKeySample to sampleKeyRange to avoid returning
   multi-MB results as an attribute (CASSANDRA-4452)
 * flush based on data size, not throughput; overwritten columns no 
   longer artificially inflate liveRatio (CASSANDRA-4399)
 * update default commitlog segment size to 32MB and total commitlog
   size to 32/1024 MB for 32/64 bit JVMs, respectively (CASSANDRA-4422)
 * avoid using global partitioner to estimate ranges in index sstables
   (CASSANDRA-4403)
 * restore pre-CASSANDRA-3862 approach to removing expired tombstones
   from row cache during compaction (CASSANDRA-4364)
 * (stress) support for CQL prepared statements (CASSANDRA-3633)
 * Correctly catch exception when Snappy cannot be loaded (CASSANDRA-4400)
 * (cql3) Support ORDER BY when IN condition is given in WHERE clause (CASSANDRA-4327)
 * (cql3) delete "component_index" column on DROP TABLE call (CASSANDRA-4420)
 * change nanoTime() to currentTimeInMillis() in schema related code (CASSANDRA-4432)
 * add a token generation tool (CASSANDRA-3709)
 * Fix LCS bug with sstable containing only 1 row (CASSANDRA-4411)
 * fix "Can't Modify Index Name" problem on CF update (CASSANDRA-4439)
 * Fix assertion error in getOverlappingSSTables during repair (CASSANDRA-4456)
 * fix nodetool's setcompactionthreshold command (CASSANDRA-4455)
 * Ensure compacted files are never used, to avoid counter overcount (CASSANDRA-4436)
Merged from 1.0:
 * Push the validation of secondary index values to the SecondaryIndexManager (CASSANDRA-4240)
 * (Hadoop) fix iterating through a resultset consisting entirely
   of tombstoned rows (CASSANDRA-4466)
 * allow dropping columns shadowed by not-yet-expired supercolumn or row
   tombstones in PrecompactedRow (CASSANDRA-4396)


1.1.2
 * Fix cleanup not deleting index entries (CASSANDRA-4379)
 * Use correct partitioner when saving + loading caches (CASSANDRA-4331)
 * Check schema before trying to export sstable (CASSANDRA-2760)
 * Raise a meaningful exception instead of NPE when PFS encounters
   an unconfigured node + no default (CASSANDRA-4349)
 * fix bug in sstable blacklisting with LCS (CASSANDRA-4343)
 * LCS no longer promotes tiny sstables out of L0 (CASSANDRA-4341)
 * skip tombstones during hint replay (CASSANDRA-4320)
 * fix NPE in compactionstats (CASSANDRA-4318)
 * enforce 1m min keycache for auto (CASSANDRA-4306)
 * Have DeletedColumn.isMFD always return true (CASSANDRA-4307)
 * (cql3) exeption message for ORDER BY constraints said primary filter can be
    an IN clause, which is misleading (CASSANDRA-4319)
 * (cql3) Reject (not yet supported) creation of 2ndardy indexes on tables with
   composite primary keys (CASSANDRA-4328)
 * Set JVM stack size to 160k for java 7 (CASSANDRA-4275)
 * cqlsh: add COPY command to load data from CSV flat files (CASSANDRA-4012)
 * CFMetaData.fromThrift to throw ConfigurationException upon error (CASSANDRA-4353)
 * Use CF comparator to sort indexed columns in SecondaryIndexManager
   (CASSANDRA-4365)
 * add strategy_options to the KSMetaData.toString() output (CASSANDRA-4248)
 * (cql3) fix range queries containing unqueried results (CASSANDRA-4372)
 * (cql3) allow updating column_alias types (CASSANDRA-4041)
 * (cql3) Fix deletion bug (CASSANDRA-4193)
 * Fix computation of overlapping sstable for leveled compaction (CASSANDRA-4321)
 * Improve scrub and allow to run it offline (CASSANDRA-4321)
 * Fix assertionError in StorageService.bulkLoad (CASSANDRA-4368)
 * (cqlsh) add option to authenticate to a keyspace at startup (CASSANDRA-4108)
 * (cqlsh) fix ASSUME functionality (CASSANDRA-4352)
 * Fix ColumnFamilyRecordReader to not return progress > 100% (CASSANDRA-3942)
Merged from 1.0:
 * Set gc_grace on index CF to 0 (CASSANDRA-4314)


1.1.1
 * add populate_io_cache_on_flush option (CASSANDRA-2635)
 * allow larger cache capacities than 2GB (CASSANDRA-4150)
 * add getsstables command to nodetool (CASSANDRA-4199)
 * apply parent CF compaction settings to secondary index CFs (CASSANDRA-4280)
 * preserve commitlog size cap when recycling segments at startup
   (CASSANDRA-4201)
 * (Hadoop) fix split generation regression (CASSANDRA-4259)
 * ignore min/max compactions settings in LCS, while preserving
   behavior that min=max=0 disables autocompaction (CASSANDRA-4233)
 * log number of rows read from saved cache (CASSANDRA-4249)
 * calculate exact size required for cleanup operations (CASSANDRA-1404)
 * avoid blocking additional writes during flush when the commitlog
   gets behind temporarily (CASSANDRA-1991)
 * enable caching on index CFs based on data CF cache setting (CASSANDRA-4197)
 * warn on invalid replication strategy creation options (CASSANDRA-4046)
 * remove [Freeable]Memory finalizers (CASSANDRA-4222)
 * include tombstone size in ColumnFamily.size, which can prevent OOM
   during sudden mass delete operations by yielding a nonzero liveRatio
   (CASSANDRA-3741)
 * Open 1 sstableScanner per level for leveled compaction (CASSANDRA-4142)
 * Optimize reads when row deletion timestamps allow us to restrict
   the set of sstables we check (CASSANDRA-4116)
 * add support for commitlog archiving and point-in-time recovery
   (CASSANDRA-3690)
 * avoid generating redundant compaction tasks during streaming
   (CASSANDRA-4174)
 * add -cf option to nodetool snapshot, and takeColumnFamilySnapshot to
   StorageService mbean (CASSANDRA-556)
 * optimize cleanup to drop entire sstables where possible (CASSANDRA-4079)
 * optimize truncate when autosnapshot is disabled (CASSANDRA-4153)
 * update caches to use byte[] keys to reduce memory overhead (CASSANDRA-3966)
 * add column limit to cli (CASSANDRA-3012, 4098)
 * clean up and optimize DataOutputBuffer, used by CQL compression and
   CompositeType (CASSANDRA-4072)
 * optimize commitlog checksumming (CASSANDRA-3610)
 * identify and blacklist corrupted SSTables from future compactions 
   (CASSANDRA-2261)
 * Move CfDef and KsDef validation out of thrift (CASSANDRA-4037)
 * Expose API to repair a user provided range (CASSANDRA-3912)
 * Add way to force the cassandra-cli to refresh its schema (CASSANDRA-4052)
 * Avoid having replicate on write tasks stacking up at CL.ONE (CASSANDRA-2889)
 * (cql3) Backwards compatibility for composite comparators in non-cql3-aware
   clients (CASSANDRA-4093)
 * (cql3) Fix order by for reversed queries (CASSANDRA-4160)
 * (cql3) Add ReversedType support (CASSANDRA-4004)
 * (cql3) Add timeuuid type (CASSANDRA-4194)
 * (cql3) Minor fixes (CASSANDRA-4185)
 * (cql3) Fix prepared statement in BATCH (CASSANDRA-4202)
 * (cql3) Reduce the list of reserved keywords (CASSANDRA-4186)
 * (cql3) Move max/min compaction thresholds to compaction strategy options
   (CASSANDRA-4187)
 * Fix exception during move when localhost is the only source (CASSANDRA-4200)
 * (cql3) Allow paging through non-ordered partitioner results (CASSANDRA-3771)
 * (cql3) Fix drop index (CASSANDRA-4192)
 * (cql3) Don't return range ghosts anymore (CASSANDRA-3982)
 * fix re-creating Keyspaces/ColumnFamilies with the same name as dropped
   ones (CASSANDRA-4219)
 * fix SecondaryIndex LeveledManifest save upon snapshot (CASSANDRA-4230)
 * fix missing arrayOffset in FBUtilities.hash (CASSANDRA-4250)
 * (cql3) Add name of parameters in CqlResultSet (CASSANDRA-4242)
 * (cql3) Correctly validate order by queries (CASSANDRA-4246)
 * rename stress to cassandra-stress for saner packaging (CASSANDRA-4256)
 * Fix exception on colum metadata with non-string comparator (CASSANDRA-4269)
 * Check for unknown/invalid compression options (CASSANDRA-4266)
 * (cql3) Adds simple access to column timestamp and ttl (CASSANDRA-4217)
 * (cql3) Fix range queries with secondary indexes (CASSANDRA-4257)
 * Better error messages from improper input in cli (CASSANDRA-3865)
 * Try to stop all compaction upon Keyspace or ColumnFamily drop (CASSANDRA-4221)
 * (cql3) Allow keyspace properties to contain hyphens (CASSANDRA-4278)
 * (cql3) Correctly validate keyspace access in create table (CASSANDRA-4296)
 * Avoid deadlock in migration stage (CASSANDRA-3882)
 * Take supercolumn names and deletion info into account in memtable throughput
   (CASSANDRA-4264)
 * Add back backward compatibility for old style replication factor (CASSANDRA-4294)
 * Preserve compatibility with pre-1.1 index queries (CASSANDRA-4262)
Merged from 1.0:
 * Fix super columns bug where cache is not updated (CASSANDRA-4190)
 * fix maxTimestamp to include row tombstones (CASSANDRA-4116)
 * (CLI) properly handle quotes in create/update keyspace commands (CASSANDRA-4129)
 * Avoids possible deadlock during bootstrap (CASSANDRA-4159)
 * fix stress tool that hangs forever on timeout or error (CASSANDRA-4128)
 * stress tool to return appropriate exit code on failure (CASSANDRA-4188)
 * fix compaction NPE when out of disk space and assertions disabled
   (CASSANDRA-3985)
 * synchronize LCS getEstimatedTasks to avoid CME (CASSANDRA-4255)
 * ensure unique streaming session id's (CASSANDRA-4223)
 * kick off background compaction when min/max thresholds change 
   (CASSANDRA-4279)
 * improve ability of STCS.getBuckets to deal with 100s of 1000s of
   sstables, such as when convertinb back from LCS (CASSANDRA-4287)
 * Oversize integer in CQL throws NumberFormatException (CASSANDRA-4291)
 * fix 1.0.x node join to mixed version cluster, other nodes >= 1.1 (CASSANDRA-4195)
 * Fix LCS splitting sstable base on uncompressed size (CASSANDRA-4419)
 * Push the validation of secondary index values to the SecondaryIndexManager (CASSANDRA-4240)
 * Don't purge columns during upgradesstables (CASSANDRA-4462)
 * Make cqlsh work with piping (CASSANDRA-4113)
 * Validate arguments for nodetool decommission (CASSANDRA-4061)
 * Report thrift status in nodetool info (CASSANDRA-4010)


1.1.0-final
 * average a reduced liveRatio estimate with the previous one (CASSANDRA-4065)
 * Allow KS and CF names up to 48 characters (CASSANDRA-4157)
 * fix stress build (CASSANDRA-4140)
 * add time remaining estimate to nodetool compactionstats (CASSANDRA-4167)
 * (cql) fix NPE in cql3 ALTER TABLE (CASSANDRA-4163)
 * (cql) Add support for CL.TWO and CL.THREE in CQL (CASSANDRA-4156)
 * (cql) Fix type in CQL3 ALTER TABLE preventing update (CASSANDRA-4170)
 * (cql) Throw invalid exception from CQL3 on obsolete options (CASSANDRA-4171)
 * (cqlsh) fix recognizing uppercase SELECT keyword (CASSANDRA-4161)
 * Pig: wide row support (CASSANDRA-3909)
Merged from 1.0:
 * avoid streaming empty files with bulk loader if sstablewriter errors out
   (CASSANDRA-3946)


1.1-rc1
 * Include stress tool in binary builds (CASSANDRA-4103)
 * (Hadoop) fix wide row iteration when last row read was deleted
   (CASSANDRA-4154)
 * fix read_repair_chance to really default to 0.1 in the cli (CASSANDRA-4114)
 * Adds caching and bloomFilterFpChange to CQL options (CASSANDRA-4042)
 * Adds posibility to autoconfigure size of the KeyCache (CASSANDRA-4087)
 * fix KEYS index from skipping results (CASSANDRA-3996)
 * Remove sliced_buffer_size_in_kb dead option (CASSANDRA-4076)
 * make loadNewSStable preserve sstable version (CASSANDRA-4077)
 * Respect 1.0 cache settings as much as possible when upgrading 
   (CASSANDRA-4088)
 * relax path length requirement for sstable files when upgrading on 
   non-Windows platforms (CASSANDRA-4110)
 * fix terminination of the stress.java when errors were encountered
   (CASSANDRA-4128)
 * Move CfDef and KsDef validation out of thrift (CASSANDRA-4037)
 * Fix get_paged_slice (CASSANDRA-4136)
 * CQL3: Support slice with exclusive start and stop (CASSANDRA-3785)
Merged from 1.0:
 * support PropertyFileSnitch in bulk loader (CASSANDRA-4145)
 * add auto_snapshot option allowing disabling snapshot before drop/truncate
   (CASSANDRA-3710)
 * allow short snitch names (CASSANDRA-4130)


1.1-beta2
 * rename loaded sstables to avoid conflicts with local snapshots
   (CASSANDRA-3967)
 * start hint replay as soon as FD notifies that the target is back up
   (CASSANDRA-3958)
 * avoid unproductive deserializing of cached rows during compaction
   (CASSANDRA-3921)
 * fix concurrency issues with CQL keyspace creation (CASSANDRA-3903)
 * Show Effective Owership via Nodetool ring <keyspace> (CASSANDRA-3412)
 * Update ORDER BY syntax for CQL3 (CASSANDRA-3925)
 * Fix BulkRecordWriter to not throw NPE if reducer gets no map data from Hadoop (CASSANDRA-3944)
 * Fix bug with counters in super columns (CASSANDRA-3821)
 * Remove deprecated merge_shard_chance (CASSANDRA-3940)
 * add a convenient way to reset a node's schema (CASSANDRA-2963)
 * fix for intermittent SchemaDisagreementException (CASSANDRA-3884)
 * CLI `list <CF>` to limit number of columns and their order (CASSANDRA-3012)
 * ignore deprecated KsDef/CfDef/ColumnDef fields in native schema (CASSANDRA-3963)
 * CLI to report when unsupported column_metadata pair was given (CASSANDRA-3959)
 * reincarnate removed and deprecated KsDef/CfDef attributes (CASSANDRA-3953)
 * Fix race between writes and read for cache (CASSANDRA-3862)
 * perform static initialization of StorageProxy on start-up (CASSANDRA-3797)
 * support trickling fsync() on writes (CASSANDRA-3950)
 * expose counters for unavailable/timeout exceptions given to thrift clients (CASSANDRA-3671)
 * avoid quadratic startup time in LeveledManifest (CASSANDRA-3952)
 * Add type information to new schema_ columnfamilies and remove thrift
   serialization for schema (CASSANDRA-3792)
 * add missing column validator options to the CLI help (CASSANDRA-3926)
 * skip reading saved key cache if CF's caching strategy is NONE or ROWS_ONLY (CASSANDRA-3954)
 * Unify migration code (CASSANDRA-4017)
Merged from 1.0:
 * cqlsh: guess correct version of Python for Arch Linux (CASSANDRA-4090)
 * (CLI) properly handle quotes in create/update keyspace commands (CASSANDRA-4129)
 * Avoids possible deadlock during bootstrap (CASSANDRA-4159)
 * fix stress tool that hangs forever on timeout or error (CASSANDRA-4128)
 * Fix super columns bug where cache is not updated (CASSANDRA-4190)
 * stress tool to return appropriate exit code on failure (CASSANDRA-4188)


1.0.9
 * improve index sampling performance (CASSANDRA-4023)
 * always compact away deleted hints immediately after handoff (CASSANDRA-3955)
 * delete hints from dropped ColumnFamilies on handoff instead of
   erroring out (CASSANDRA-3975)
 * add CompositeType ref to the CLI doc for create/update column family (CASSANDRA-3980)
 * Pig: support Counter ColumnFamilies (CASSANDRA-3973)
 * Pig: Composite column support (CASSANDRA-3684)
 * Avoid NPE during repair when a keyspace has no CFs (CASSANDRA-3988)
 * Fix division-by-zero error on get_slice (CASSANDRA-4000)
 * don't change manifest level for cleanup, scrub, and upgradesstables
   operations under LeveledCompactionStrategy (CASSANDRA-3989, 4112)
 * fix race leading to super columns assertion failure (CASSANDRA-3957)
 * fix NPE on invalid CQL delete command (CASSANDRA-3755)
 * allow custom types in CLI's assume command (CASSANDRA-4081)
 * fix totalBytes count for parallel compactions (CASSANDRA-3758)
 * fix intermittent NPE in get_slice (CASSANDRA-4095)
 * remove unnecessary asserts in native code interfaces (CASSANDRA-4096)
 * Validate blank keys in CQL to avoid assertion errors (CASSANDRA-3612)
 * cqlsh: fix bad decoding of some column names (CASSANDRA-4003)
 * cqlsh: fix incorrect padding with unicode chars (CASSANDRA-4033)
 * Fix EC2 snitch incorrectly reporting region (CASSANDRA-4026)
 * Shut down thrift during decommission (CASSANDRA-4086)
 * Expose nodetool cfhistograms for 2ndary indexes (CASSANDRA-4063)
Merged from 0.8:
 * Fix ConcurrentModificationException in gossiper (CASSANDRA-4019)


1.1-beta1
 * (cqlsh)
   + add SOURCE and CAPTURE commands, and --file option (CASSANDRA-3479)
   + add ALTER COLUMNFAMILY WITH (CASSANDRA-3523)
   + bundle Python dependencies with Cassandra (CASSANDRA-3507)
   + added to Debian package (CASSANDRA-3458)
   + display byte data instead of erroring out on decode failure 
     (CASSANDRA-3874)
 * add nodetool rebuild_index (CASSANDRA-3583)
 * add nodetool rangekeysample (CASSANDRA-2917)
 * Fix streaming too much data during move operations (CASSANDRA-3639)
 * Nodetool and CLI connect to localhost by default (CASSANDRA-3568)
 * Reduce memory used by primary index sample (CASSANDRA-3743)
 * (Hadoop) separate input/output configurations (CASSANDRA-3197, 3765)
 * avoid returning internal Cassandra classes over JMX (CASSANDRA-2805)
 * add row-level isolation via SnapTree (CASSANDRA-2893)
 * Optimize key count estimation when opening sstable on startup
   (CASSANDRA-2988)
 * multi-dc replication optimization supporting CL > ONE (CASSANDRA-3577)
 * add command to stop compactions (CASSANDRA-1740, 3566, 3582)
 * multithreaded streaming (CASSANDRA-3494)
 * removed in-tree redhat spec (CASSANDRA-3567)
 * "defragment" rows for name-based queries under STCS, again (CASSANDRA-2503)
 * Recycle commitlog segments for improved performance 
   (CASSANDRA-3411, 3543, 3557, 3615)
 * update size-tiered compaction to prioritize small tiers (CASSANDRA-2407)
 * add message expiration logic to OutboundTcpConnection (CASSANDRA-3005)
 * off-heap cache to use sun.misc.Unsafe instead of JNA (CASSANDRA-3271)
 * EACH_QUORUM is only supported for writes (CASSANDRA-3272)
 * replace compactionlock use in schema migration by checking CFS.isValid
   (CASSANDRA-3116)
 * recognize that "SELECT first ... *" isn't really "SELECT *" (CASSANDRA-3445)
 * Use faster bytes comparison (CASSANDRA-3434)
 * Bulk loader is no longer a fat client, (HADOOP) bulk load output format
   (CASSANDRA-3045)
 * (Hadoop) add support for KeyRange.filter
 * remove assumption that keys and token are in bijection
   (CASSANDRA-1034, 3574, 3604)
 * always remove endpoints from delevery queue in HH (CASSANDRA-3546)
 * fix race between cf flush and its 2ndary indexes flush (CASSANDRA-3547)
 * fix potential race in AES when a repair fails (CASSANDRA-3548)
 * Remove columns shadowed by a deleted container even when we cannot purge
   (CASSANDRA-3538)
 * Improve memtable slice iteration performance (CASSANDRA-3545)
 * more efficient allocation of small bloom filters (CASSANDRA-3618)
 * Use separate writer thread in SSTableSimpleUnsortedWriter (CASSANDRA-3619)
 * fsync the directory after new sstable or commitlog segment are created (CASSANDRA-3250)
 * fix minor issues reported by FindBugs (CASSANDRA-3658)
 * global key/row caches (CASSANDRA-3143, 3849)
 * optimize memtable iteration during range scan (CASSANDRA-3638)
 * introduce 'crc_check_chance' in CompressionParameters to support
   a checksum percentage checking chance similarly to read-repair (CASSANDRA-3611)
 * a way to deactivate global key/row cache on per-CF basis (CASSANDRA-3667)
 * fix LeveledCompactionStrategy broken because of generation pre-allocation
   in LeveledManifest (CASSANDRA-3691)
 * finer-grained control over data directories (CASSANDRA-2749)
 * Fix ClassCastException during hinted handoff (CASSANDRA-3694)
 * Upgrade Thrift to 0.7 (CASSANDRA-3213)
 * Make stress.java insert operation to use microseconds (CASSANDRA-3725)
 * Allows (internally) doing a range query with a limit of columns instead of
   rows (CASSANDRA-3742)
 * Allow rangeSlice queries to be start/end inclusive/exclusive (CASSANDRA-3749)
 * Fix BulkLoader to support new SSTable layout and add stream
   throttling to prevent an NPE when there is no yaml config (CASSANDRA-3752)
 * Allow concurrent schema migrations (CASSANDRA-1391, 3832)
 * Add SnapshotCommand to trigger snapshot on remote node (CASSANDRA-3721)
 * Make CFMetaData conversions to/from thrift/native schema inverses
   (CASSANDRA_3559)
 * Add initial code for CQL 3.0-beta (CASSANDRA-2474, 3781, 3753)
 * Add wide row support for ColumnFamilyInputFormat (CASSANDRA-3264)
 * Allow extending CompositeType comparator (CASSANDRA-3657)
 * Avoids over-paging during get_count (CASSANDRA-3798)
 * Add new command to rebuild a node without (repair) merkle tree calculations
   (CASSANDRA-3483, 3922)
 * respect not only row cache capacity but caching mode when
   trying to read data (CASSANDRA-3812)
 * fix system tests (CASSANDRA-3827)
 * CQL support for altering row key type in ALTER TABLE (CASSANDRA-3781)
 * turn compression on by default (CASSANDRA-3871)
 * make hexToBytes refuse invalid input (CASSANDRA-2851)
 * Make secondary indexes CF inherit compression and compaction from their
   parent CF (CASSANDRA-3877)
 * Finish cleanup up tombstone purge code (CASSANDRA-3872)
 * Avoid NPE on aboarted stream-out sessions (CASSANDRA-3904)
 * BulkRecordWriter throws NPE for counter columns (CASSANDRA-3906)
 * Support compression using BulkWriter (CASSANDRA-3907)


1.0.8
 * fix race between cleanup and flush on secondary index CFSes (CASSANDRA-3712)
 * avoid including non-queried nodes in rangeslice read repair
   (CASSANDRA-3843)
 * Only snapshot CF being compacted for snapshot_before_compaction 
   (CASSANDRA-3803)
 * Log active compactions in StatusLogger (CASSANDRA-3703)
 * Compute more accurate compaction score per level (CASSANDRA-3790)
 * Return InvalidRequest when using a keyspace that doesn't exist
   (CASSANDRA-3764)
 * disallow user modification of System keyspace (CASSANDRA-3738)
 * allow using sstable2json on secondary index data (CASSANDRA-3738)
 * (cqlsh) add DESCRIBE COLUMNFAMILIES (CASSANDRA-3586)
 * (cqlsh) format blobs correctly and use colors to improve output
   readability (CASSANDRA-3726)
 * synchronize BiMap of bootstrapping tokens (CASSANDRA-3417)
 * show index options in CLI (CASSANDRA-3809)
 * add optional socket timeout for streaming (CASSANDRA-3838)
 * fix truncate not to leave behind non-CFS backed secondary indexes
   (CASSANDRA-3844)
 * make CLI `show schema` to use output stream directly instead
   of StringBuilder (CASSANDRA-3842)
 * remove the wait on hint future during write (CASSANDRA-3870)
 * (cqlsh) ignore missing CfDef opts (CASSANDRA-3933)
 * (cqlsh) look for cqlshlib relative to realpath (CASSANDRA-3767)
 * Fix short read protection (CASSANDRA-3934)
 * Make sure infered and actual schema match (CASSANDRA-3371)
 * Fix NPE during HH delivery (CASSANDRA-3677)
 * Don't put boostrapping node in 'hibernate' status (CASSANDRA-3737)
 * Fix double quotes in windows bat files (CASSANDRA-3744)
 * Fix bad validator lookup (CASSANDRA-3789)
 * Fix soft reset in EC2MultiRegionSnitch (CASSANDRA-3835)
 * Don't leave zombie connections with THSHA thrift server (CASSANDRA-3867)
 * (cqlsh) fix deserialization of data (CASSANDRA-3874)
 * Fix removetoken force causing an inconsistent state (CASSANDRA-3876)
 * Fix ahndling of some types with Pig (CASSANDRA-3886)
 * Don't allow to drop the system keyspace (CASSANDRA-3759)
 * Make Pig deletes disabled by default and configurable (CASSANDRA-3628)
Merged from 0.8:
 * (Pig) fix CassandraStorage to use correct comparator in Super ColumnFamily
   case (CASSANDRA-3251)
 * fix thread safety issues in commitlog replay, primarily affecting
   systems with many (100s) of CF definitions (CASSANDRA-3751)
 * Fix relevant tombstone ignored with super columns (CASSANDRA-3875)


1.0.7
 * fix regression in HH page size calculation (CASSANDRA-3624)
 * retry failed stream on IOException (CASSANDRA-3686)
 * allow configuring bloom_filter_fp_chance (CASSANDRA-3497)
 * attempt hint delivery every ten minutes, or when failure detector
   notifies us that a node is back up, whichever comes first.  hint
   handoff throttle delay default changed to 1ms, from 50 (CASSANDRA-3554)
 * add nodetool setstreamthroughput (CASSANDRA-3571)
 * fix assertion when dropping a columnfamily with no sstables (CASSANDRA-3614)
 * more efficient allocation of small bloom filters (CASSANDRA-3618)
 * CLibrary.createHardLinkWithExec() to check for errors (CASSANDRA-3101)
 * Avoid creating empty and non cleaned writer during compaction (CASSANDRA-3616)
 * stop thrift service in shutdown hook so we can quiesce MessagingService
   (CASSANDRA-3335)
 * (CQL) compaction_strategy_options and compression_parameters for
   CREATE COLUMNFAMILY statement (CASSANDRA-3374)
 * Reset min/max compaction threshold when creating size tiered compaction
   strategy (CASSANDRA-3666)
 * Don't ignore IOException during compaction (CASSANDRA-3655)
 * Fix assertion error for CF with gc_grace=0 (CASSANDRA-3579)
 * Shutdown ParallelCompaction reducer executor after use (CASSANDRA-3711)
 * Avoid < 0 value for pending tasks in leveled compaction (CASSANDRA-3693)
 * (Hadoop) Support TimeUUID in Pig CassandraStorage (CASSANDRA-3327)
 * Check schema is ready before continuing boostrapping (CASSANDRA-3629)
 * Catch overflows during parsing of chunk_length_kb (CASSANDRA-3644)
 * Improve stream protocol mismatch errors (CASSANDRA-3652)
 * Avoid multiple thread doing HH to the same target (CASSANDRA-3681)
 * Add JMX property for rp_timeout_in_ms (CASSANDRA-2940)
 * Allow DynamicCompositeType to compare component of different types
   (CASSANDRA-3625)
 * Flush non-cfs backed secondary indexes (CASSANDRA-3659)
 * Secondary Indexes should report memory consumption (CASSANDRA-3155)
 * fix for SelectStatement start/end key are not set correctly
   when a key alias is involved (CASSANDRA-3700)
 * fix CLI `show schema` command insert of an extra comma in
   column_metadata (CASSANDRA-3714)
Merged from 0.8:
 * avoid logging (harmless) exception when GC takes < 1ms (CASSANDRA-3656)
 * prevent new nodes from thinking down nodes are up forever (CASSANDRA-3626)
 * use correct list of replicas for LOCAL_QUORUM reads when read repair
   is disabled (CASSANDRA-3696)
 * block on flush before compacting hints (may prevent OOM) (CASSANDRA-3733)


1.0.6
 * (CQL) fix cqlsh support for replicate_on_write (CASSANDRA-3596)
 * fix adding to leveled manifest after streaming (CASSANDRA-3536)
 * filter out unavailable cipher suites when using encryption (CASSANDRA-3178)
 * (HADOOP) add old-style api support for CFIF and CFRR (CASSANDRA-2799)
 * Support TimeUUIDType column names in Stress.java tool (CASSANDRA-3541)
 * (CQL) INSERT/UPDATE/DELETE/TRUNCATE commands should allow CF names to
   be qualified by keyspace (CASSANDRA-3419)
 * always remove endpoints from delevery queue in HH (CASSANDRA-3546)
 * fix race between cf flush and its 2ndary indexes flush (CASSANDRA-3547)
 * fix potential race in AES when a repair fails (CASSANDRA-3548)
 * fix default value validation usage in CLI SET command (CASSANDRA-3553)
 * Optimize componentsFor method for compaction and startup time
   (CASSANDRA-3532)
 * (CQL) Proper ColumnFamily metadata validation on CREATE COLUMNFAMILY 
   (CASSANDRA-3565)
 * fix compression "chunk_length_kb" option to set correct kb value for 
   thrift/avro (CASSANDRA-3558)
 * fix missing response during range slice repair (CASSANDRA-3551)
 * 'describe ring' moved from CLI to nodetool and available through JMX (CASSANDRA-3220)
 * add back partitioner to sstable metadata (CASSANDRA-3540)
 * fix NPE in get_count for counters (CASSANDRA-3601)
Merged from 0.8:
 * remove invalid assertion that table was opened before dropping it
   (CASSANDRA-3580)
 * range and index scans now only send requests to enough replicas to
   satisfy requested CL + RR (CASSANDRA-3598)
 * use cannonical host for local node in nodetool info (CASSANDRA-3556)
 * remove nonlocal DC write optimization since it only worked with
   CL.ONE or CL.LOCAL_QUORUM (CASSANDRA-3577, 3585)
 * detect misuses of CounterColumnType (CASSANDRA-3422)
 * turn off string interning in json2sstable, take 2 (CASSANDRA-2189)
 * validate compression parameters on add/update of the ColumnFamily 
   (CASSANDRA-3573)
 * Check for 0.0.0.0 is incorrect in CFIF (CASSANDRA-3584)
 * Increase vm.max_map_count in debian packaging (CASSANDRA-3563)
 * gossiper will never add itself to saved endpoints (CASSANDRA-3485)


1.0.5
 * revert CASSANDRA-3407 (see CASSANDRA-3540)
 * fix assertion error while forwarding writes to local nodes (CASSANDRA-3539)


1.0.4
 * fix self-hinting of timed out read repair updates and make hinted handoff
   less prone to OOMing a coordinator (CASSANDRA-3440)
 * expose bloom filter sizes via JMX (CASSANDRA-3495)
 * enforce RP tokens 0..2**127 (CASSANDRA-3501)
 * canonicalize paths exposed through JMX (CASSANDRA-3504)
 * fix "liveSize" stat when sstables are removed (CASSANDRA-3496)
 * add bloom filter FP rates to nodetool cfstats (CASSANDRA-3347)
 * record partitioner in sstable metadata component (CASSANDRA-3407)
 * add new upgradesstables nodetool command (CASSANDRA-3406)
 * skip --debug requirement to see common exceptions in CLI (CASSANDRA-3508)
 * fix incorrect query results due to invalid max timestamp (CASSANDRA-3510)
 * make sstableloader recognize compressed sstables (CASSANDRA-3521)
 * avoids race in OutboundTcpConnection in multi-DC setups (CASSANDRA-3530)
 * use SETLOCAL in cassandra.bat (CASSANDRA-3506)
 * fix ConcurrentModificationException in Table.all() (CASSANDRA-3529)
Merged from 0.8:
 * fix concurrence issue in the FailureDetector (CASSANDRA-3519)
 * fix array out of bounds error in counter shard removal (CASSANDRA-3514)
 * avoid dropping tombstones when they might still be needed to shadow
   data in a different sstable (CASSANDRA-2786)


1.0.3
 * revert name-based query defragmentation aka CASSANDRA-2503 (CASSANDRA-3491)
 * fix invalidate-related test failures (CASSANDRA-3437)
 * add next-gen cqlsh to bin/ (CASSANDRA-3188, 3131, 3493)
 * (CQL) fix handling of rows with no columns (CASSANDRA-3424, 3473)
 * fix querying supercolumns by name returning only a subset of
   subcolumns or old subcolumn versions (CASSANDRA-3446)
 * automatically compute sha1 sum for uncompressed data files (CASSANDRA-3456)
 * fix reading metadata/statistics component for version < h (CASSANDRA-3474)
 * add sstable forward-compatibility (CASSANDRA-3478)
 * report compression ratio in CFSMBean (CASSANDRA-3393)
 * fix incorrect size exception during streaming of counters (CASSANDRA-3481)
 * (CQL) fix for counter decrement syntax (CASSANDRA-3418)
 * Fix race introduced by CASSANDRA-2503 (CASSANDRA-3482)
 * Fix incomplete deletion of delivered hints (CASSANDRA-3466)
 * Avoid rescheduling compactions when no compaction was executed 
   (CASSANDRA-3484)
 * fix handling of the chunk_length_kb compression options (CASSANDRA-3492)
Merged from 0.8:
 * fix updating CF row_cache_provider (CASSANDRA-3414)
 * CFMetaData.convertToThrift method to set RowCacheProvider (CASSANDRA-3405)
 * acquire compactionlock during truncate (CASSANDRA-3399)
 * fix displaying cfdef entries for super columnfamilies (CASSANDRA-3415)
 * Make counter shard merging thread safe (CASSANDRA-3178)
 * Revert CASSANDRA-2855
 * Fix bug preventing the use of efficient cross-DC writes (CASSANDRA-3472)
 * `describe ring` command for CLI (CASSANDRA-3220)
 * (Hadoop) skip empty rows when entire row is requested, redux (CASSANDRA-2855)


1.0.2
 * "defragment" rows for name-based queries under STCS (CASSANDRA-2503)
 * Add timing information to cassandra-cli GET/SET/LIST queries (CASSANDRA-3326)
 * Only create one CompressionMetadata object per sstable (CASSANDRA-3427)
 * cleanup usage of StorageService.setMode() (CASSANDRA-3388)
 * Avoid large array allocation for compressed chunk offsets (CASSANDRA-3432)
 * fix DecimalType bytebuffer marshalling (CASSANDRA-3421)
 * fix bug that caused first column in per row indexes to be ignored 
   (CASSANDRA-3441)
 * add JMX call to clean (failed) repair sessions (CASSANDRA-3316)
 * fix sstableloader reference acquisition bug (CASSANDRA-3438)
 * fix estimated row size regression (CASSANDRA-3451)
 * make sure we don't return more columns than asked (CASSANDRA-3303, 3395)
Merged from 0.8:
 * acquire compactionlock during truncate (CASSANDRA-3399)
 * fix displaying cfdef entries for super columnfamilies (CASSANDRA-3415)


1.0.1
 * acquire references during index build to prevent delete problems
   on Windows (CASSANDRA-3314)
 * describe_ring should include datacenter/topology information (CASSANDRA-2882)
 * Thrift sockets are not properly buffered (CASSANDRA-3261)
 * performance improvement for bytebufferutil compare function (CASSANDRA-3286)
 * add system.versions ColumnFamily (CASSANDRA-3140)
 * reduce network copies (CASSANDRA-3333, 3373)
 * limit nodetool to 32MB of heap (CASSANDRA-3124)
 * (CQL) update parser to accept "timestamp" instead of "date" (CASSANDRA-3149)
 * Fix CLI `show schema` to include "compression_options" (CASSANDRA-3368)
 * Snapshot to include manifest under LeveledCompactionStrategy (CASSANDRA-3359)
 * (CQL) SELECT query should allow CF name to be qualified by keyspace (CASSANDRA-3130)
 * (CQL) Fix internal application error specifying 'using consistency ...'
   in lower case (CASSANDRA-3366)
 * fix Deflate compression when compression actually makes the data bigger
   (CASSANDRA-3370)
 * optimize UUIDGen to avoid lock contention on InetAddress.getLocalHost 
   (CASSANDRA-3387)
 * tolerate index being dropped mid-mutation (CASSANDRA-3334, 3313)
 * CompactionManager is now responsible for checking for new candidates
   post-task execution, enabling more consistent leveled compaction 
   (CASSANDRA-3391)
 * Cache HSHA threads (CASSANDRA-3372)
 * use CF/KS names as snapshot prefix for drop + truncate operations
   (CASSANDRA-2997)
 * Break bloom filters up to avoid heap fragmentation (CASSANDRA-2466)
 * fix cassandra hanging on jsvc stop (CASSANDRA-3302)
 * Avoid leveled compaction getting blocked on errors (CASSANDRA-3408)
 * Make reloading the compaction strategy safe (CASSANDRA-3409)
 * ignore 0.8 hints even if compaction begins before we try to purge
   them (CASSANDRA-3385)
 * remove procrun (bin\daemon) from Cassandra source tree and 
   artifacts (CASSANDRA-3331)
 * make cassandra compile under JDK7 (CASSANDRA-3275)
 * remove dependency of clientutil.jar to FBUtilities (CASSANDRA-3299)
 * avoid truncation errors by using long math on long values (CASSANDRA-3364)
 * avoid clock drift on some Windows machine (CASSANDRA-3375)
 * display cache provider in cli 'describe keyspace' command (CASSANDRA-3384)
 * fix incomplete topology information in describe_ring (CASSANDRA-3403)
 * expire dead gossip states based on time (CASSANDRA-2961)
 * improve CompactionTask extensibility (CASSANDRA-3330)
 * Allow one leveled compaction task to kick off another (CASSANDRA-3363)
 * allow encryption only between datacenters (CASSANDRA-2802)
Merged from 0.8:
 * fix truncate allowing data to be replayed post-restart (CASSANDRA-3297)
 * make iwriter final in IndexWriter to avoid NPE (CASSANDRA-2863)
 * (CQL) update grammar to require key clause in DELETE statement
   (CASSANDRA-3349)
 * (CQL) allow numeric keyspace names in USE statement (CASSANDRA-3350)
 * (Hadoop) skip empty rows when slicing the entire row (CASSANDRA-2855)
 * Fix handling of tombstone by SSTableExport/Import (CASSANDRA-3357)
 * fix ColumnIndexer to use long offsets (CASSANDRA-3358)
 * Improved CLI exceptions (CASSANDRA-3312)
 * Fix handling of tombstone by SSTableExport/Import (CASSANDRA-3357)
 * Only count compaction as active (for throttling) when they have
   successfully acquired the compaction lock (CASSANDRA-3344)
 * Display CLI version string on startup (CASSANDRA-3196)
 * (Hadoop) make CFIF try rpc_address or fallback to listen_address
   (CASSANDRA-3214)
 * (Hadoop) accept comma delimited lists of initial thrift connections
   (CASSANDRA-3185)
 * ColumnFamily min_compaction_threshold should be >= 2 (CASSANDRA-3342)
 * (Pig) add 0.8+ types and key validation type in schema (CASSANDRA-3280)
 * Fix completely removing column metadata using CLI (CASSANDRA-3126)
 * CLI `describe cluster;` output should be on separate lines for separate versions
   (CASSANDRA-3170)
 * fix changing durable_writes keyspace option during CF creation
   (CASSANDRA-3292)
 * avoid locking on update when no indexes are involved (CASSANDRA-3386)
 * fix assertionError during repair with ordered partitioners (CASSANDRA-3369)
 * correctly serialize key_validation_class for avro (CASSANDRA-3391)
 * don't expire counter tombstone after streaming (CASSANDRA-3394)
 * prevent nodes that failed to join from hanging around forever 
   (CASSANDRA-3351)
 * remove incorrect optimization from slice read path (CASSANDRA-3390)
 * Fix race in AntiEntropyService (CASSANDRA-3400)


1.0.0-final
 * close scrubbed sstable fd before deleting it (CASSANDRA-3318)
 * fix bug preventing obsolete commitlog segments from being removed
   (CASSANDRA-3269)
 * tolerate whitespace in seed CDL (CASSANDRA-3263)
 * Change default heap thresholds to max(min(1/2 ram, 1G), min(1/4 ram, 8GB))
   (CASSANDRA-3295)
 * Fix broken CompressedRandomAccessReaderTest (CASSANDRA-3298)
 * (CQL) fix type information returned for wildcard queries (CASSANDRA-3311)
 * add estimated tasks to LeveledCompactionStrategy (CASSANDRA-3322)
 * avoid including compaction cache-warming in keycache stats (CASSANDRA-3325)
 * run compaction and hinted handoff threads at MIN_PRIORITY (CASSANDRA-3308)
 * default hsha thrift server to cpu core count in rpc pool (CASSANDRA-3329)
 * add bin\daemon to binary tarball for Windows service (CASSANDRA-3331)
 * Fix places where uncompressed size of sstables was use in place of the
   compressed one (CASSANDRA-3338)
 * Fix hsha thrift server (CASSANDRA-3346)
 * Make sure repair only stream needed sstables (CASSANDRA-3345)


1.0.0-rc2
 * Log a meaningful warning when a node receives a message for a repair session
   that doesn't exist anymore (CASSANDRA-3256)
 * test for NUMA policy support as well as numactl presence (CASSANDRA-3245)
 * Fix FD leak when internode encryption is enabled (CASSANDRA-3257)
 * Remove incorrect assertion in mergeIterator (CASSANDRA-3260)
 * FBUtilities.hexToBytes(String) to throw NumberFormatException when string
   contains non-hex characters (CASSANDRA-3231)
 * Keep SimpleSnitch proximity ordering unchanged from what the Strategy
   generates, as intended (CASSANDRA-3262)
 * remove Scrub from compactionstats when finished (CASSANDRA-3255)
 * fix counter entry in jdbc TypesMap (CASSANDRA-3268)
 * fix full queue scenario for ParallelCompactionIterator (CASSANDRA-3270)
 * fix bootstrap process (CASSANDRA-3285)
 * don't try delivering hints if when there isn't any (CASSANDRA-3176)
 * CLI documentation change for ColumnFamily `compression_options` (CASSANDRA-3282)
 * ignore any CF ids sent by client for adding CF/KS (CASSANDRA-3288)
 * remove obsolete hints on first startup (CASSANDRA-3291)
 * use correct ISortedColumns for time-optimized reads (CASSANDRA-3289)
 * Evict gossip state immediately when a token is taken over by a new IP 
   (CASSANDRA-3259)


1.0.0-rc1
 * Update CQL to generate microsecond timestamps by default (CASSANDRA-3227)
 * Fix counting CFMetadata towards Memtable liveRatio (CASSANDRA-3023)
 * Kill server on wrapped OOME such as from FileChannel.map (CASSANDRA-3201)
 * remove unnecessary copy when adding to row cache (CASSANDRA-3223)
 * Log message when a full repair operation completes (CASSANDRA-3207)
 * Fix streamOutSession keeping sstables references forever if the remote end
   dies (CASSANDRA-3216)
 * Remove dynamic_snitch boolean from example configuration (defaulting to 
   true) and set default badness threshold to 0.1 (CASSANDRA-3229)
 * Base choice of random or "balanced" token on bootstrap on whether
   schema definitions were found (CASSANDRA-3219)
 * Fixes for LeveledCompactionStrategy score computation, prioritization,
   scheduling, and performance (CASSANDRA-3224, 3234)
 * parallelize sstable open at server startup (CASSANDRA-2988)
 * fix handling of exceptions writing to OutboundTcpConnection (CASSANDRA-3235)
 * Allow using quotes in "USE <keyspace>;" CLI command (CASSANDRA-3208)
 * Don't allow any cache loading exceptions to halt startup (CASSANDRA-3218)
 * Fix sstableloader --ignores option (CASSANDRA-3247)
 * File descriptor limit increased in packaging (CASSANDRA-3206)
 * Fix deadlock in commit log during flush (CASSANDRA-3253) 


1.0.0-beta1
 * removed binarymemtable (CASSANDRA-2692)
 * add commitlog_total_space_in_mb to prevent fragmented logs (CASSANDRA-2427)
 * removed commitlog_rotation_threshold_in_mb configuration (CASSANDRA-2771)
 * make AbstractBounds.normalize de-overlapp overlapping ranges (CASSANDRA-2641)
 * replace CollatingIterator, ReducingIterator with MergeIterator 
   (CASSANDRA-2062)
 * Fixed the ability to set compaction strategy in cli using create column 
   family command (CASSANDRA-2778)
 * clean up tmp files after failed compaction (CASSANDRA-2468)
 * restrict repair streaming to specific columnfamilies (CASSANDRA-2280)
 * don't bother persisting columns shadowed by a row tombstone (CASSANDRA-2589)
 * reset CF and SC deletion times after gc_grace (CASSANDRA-2317)
 * optimize away seek when compacting wide rows (CASSANDRA-2879)
 * single-pass streaming (CASSANDRA-2677, 2906, 2916, 3003)
 * use reference counting for deleting sstables instead of relying on GC
   (CASSANDRA-2521, 3179)
 * store hints as serialized mutations instead of pointers to data row
   (CASSANDRA-2045)
 * store hints in the coordinator node instead of in the closest replica 
   (CASSANDRA-2914)
 * add row_cache_keys_to_save CF option (CASSANDRA-1966)
 * check column family validity in nodetool repair (CASSANDRA-2933)
 * use lazy initialization instead of class initialization in NodeId
   (CASSANDRA-2953)
 * add paging to get_count (CASSANDRA-2894)
 * fix "short reads" in [multi]get (CASSANDRA-2643, 3157, 3192)
 * add optional compression for sstables (CASSANDRA-47, 2994, 3001, 3128)
 * add scheduler JMX metrics (CASSANDRA-2962)
 * add block level checksum for compressed data (CASSANDRA-1717)
 * make column family backed column map pluggable and introduce unsynchronized
   ArrayList backed one to speedup reads (CASSANDRA-2843, 3165, 3205)
 * refactoring of the secondary index api (CASSANDRA-2982)
 * make CL > ONE reads wait for digest reconciliation before returning
   (CASSANDRA-2494)
 * fix missing logging for some exceptions (CASSANDRA-2061)
 * refactor and optimize ColumnFamilyStore.files(...) and Descriptor.fromFilename(String)
   and few other places responsible for work with SSTable files (CASSANDRA-3040)
 * Stop reading from sstables once we know we have the most recent columns,
   for query-by-name requests (CASSANDRA-2498)
 * Add query-by-column mode to stress.java (CASSANDRA-3064)
 * Add "install" command to cassandra.bat (CASSANDRA-292)
 * clean up KSMetadata, CFMetadata from unnecessary
   Thrift<->Avro conversion methods (CASSANDRA-3032)
 * Add timeouts to client request schedulers (CASSANDRA-3079, 3096)
 * Cli to use hashes rather than array of hashes for strategy options (CASSANDRA-3081)
 * LeveledCompactionStrategy (CASSANDRA-1608, 3085, 3110, 3087, 3145, 3154, 3182)
 * Improvements of the CLI `describe` command (CASSANDRA-2630)
 * reduce window where dropped CF sstables may not be deleted (CASSANDRA-2942)
 * Expose gossip/FD info to JMX (CASSANDRA-2806)
 * Fix streaming over SSL when compressed SSTable involved (CASSANDRA-3051)
 * Add support for pluggable secondary index implementations (CASSANDRA-3078)
 * remove compaction_thread_priority setting (CASSANDRA-3104)
 * generate hints for replicas that timeout, not just replicas that are known
   to be down before starting (CASSANDRA-2034)
 * Add throttling for internode streaming (CASSANDRA-3080)
 * make the repair of a range repair all replica (CASSANDRA-2610, 3194)
 * expose the ability to repair the first range (as returned by the
   partitioner) of a node (CASSANDRA-2606)
 * Streams Compression (CASSANDRA-3015)
 * add ability to use multiple threads during a single compaction
   (CASSANDRA-2901)
 * make AbstractBounds.normalize support overlapping ranges (CASSANDRA-2641)
 * fix of the CQL count() behavior (CASSANDRA-3068)
 * use TreeMap backed column families for the SSTable simple writers
   (CASSANDRA-3148)
 * fix inconsistency of the CLI syntax when {} should be used instead of [{}]
   (CASSANDRA-3119)
 * rename CQL type names to match expected SQL behavior (CASSANDRA-3149, 3031)
 * Arena-based allocation for memtables (CASSANDRA-2252, 3162, 3163, 3168)
 * Default RR chance to 0.1 (CASSANDRA-3169)
 * Add RowLevel support to secondary index API (CASSANDRA-3147)
 * Make SerializingCacheProvider the default if JNA is available (CASSANDRA-3183)
 * Fix backwards compatibilty for CQL memtable properties (CASSANDRA-3190)
 * Add five-minute delay before starting compactions on a restarted server
   (CASSANDRA-3181)
 * Reduce copies done for intra-host messages (CASSANDRA-1788, 3144)
 * support of compaction strategy option for stress.java (CASSANDRA-3204)
 * make memtable throughput and column count thresholds no-ops (CASSANDRA-2449)
 * Return schema information along with the resultSet in CQL (CASSANDRA-2734)
 * Add new DecimalType (CASSANDRA-2883)
 * Fix assertion error in RowRepairResolver (CASSANDRA-3156)
 * Reduce unnecessary high buffer sizes (CASSANDRA-3171)
 * Pluggable compaction strategy (CASSANDRA-1610)
 * Add new broadcast_address config option (CASSANDRA-2491)


0.8.7
 * Kill server on wrapped OOME such as from FileChannel.map (CASSANDRA-3201)
 * Allow using quotes in "USE <keyspace>;" CLI command (CASSANDRA-3208)
 * Log message when a full repair operation completes (CASSANDRA-3207)
 * Don't allow any cache loading exceptions to halt startup (CASSANDRA-3218)
 * Fix sstableloader --ignores option (CASSANDRA-3247)
 * File descriptor limit increased in packaging (CASSANDRA-3206)
 * Log a meaningfull warning when a node receive a message for a repair session
   that doesn't exist anymore (CASSANDRA-3256)
 * Fix FD leak when internode encryption is enabled (CASSANDRA-3257)
 * FBUtilities.hexToBytes(String) to throw NumberFormatException when string
   contains non-hex characters (CASSANDRA-3231)
 * Keep SimpleSnitch proximity ordering unchanged from what the Strategy
   generates, as intended (CASSANDRA-3262)
 * remove Scrub from compactionstats when finished (CASSANDRA-3255)
 * Fix tool .bat files when CASSANDRA_HOME contains spaces (CASSANDRA-3258)
 * Force flush of status table when removing/updating token (CASSANDRA-3243)
 * Evict gossip state immediately when a token is taken over by a new IP (CASSANDRA-3259)
 * Fix bug where the failure detector can take too long to mark a host
   down (CASSANDRA-3273)
 * (Hadoop) allow wrapping ranges in queries (CASSANDRA-3137)
 * (Hadoop) check all interfaces for a match with split location
   before falling back to random replica (CASSANDRA-3211)
 * (Hadoop) Make Pig storage handle implements LoadMetadata (CASSANDRA-2777)
 * (Hadoop) Fix exception during PIG 'dump' (CASSANDRA-2810)
 * Fix stress COUNTER_GET option (CASSANDRA-3301)
 * Fix missing fields in CLI `show schema` output (CASSANDRA-3304)
 * Nodetool no longer leaks threads and closes JMX connections (CASSANDRA-3309)
 * fix truncate allowing data to be replayed post-restart (CASSANDRA-3297)
 * Move SimpleAuthority and SimpleAuthenticator to examples (CASSANDRA-2922)
 * Fix handling of tombstone by SSTableExport/Import (CASSANDRA-3357)
 * Fix transposition in cfHistograms (CASSANDRA-3222)
 * Allow using number as DC name when creating keyspace in CQL (CASSANDRA-3239)
 * Force flush of system table after updating/removing a token (CASSANDRA-3243)


0.8.6
 * revert CASSANDRA-2388
 * change TokenRange.endpoints back to listen/broadcast address to match
   pre-1777 behavior, and add TokenRange.rpc_endpoints instead (CASSANDRA-3187)
 * avoid trying to watch cassandra-topology.properties when loaded from jar
   (CASSANDRA-3138)
 * prevent users from creating keyspaces with LocalStrategy replication
   (CASSANDRA-3139)
 * fix CLI `show schema;` to output correct keyspace definition statement
   (CASSANDRA-3129)
 * CustomTThreadPoolServer to log TTransportException at DEBUG level
   (CASSANDRA-3142)
 * allow topology sort to work with non-unique rack names between 
   datacenters (CASSANDRA-3152)
 * Improve caching of same-version Messages on digest and repair paths
   (CASSANDRA-3158)
 * Randomize choice of first replica for counter increment (CASSANDRA-2890)
 * Fix using read_repair_chance instead of merge_shard_change (CASSANDRA-3202)
 * Avoid streaming data to nodes that already have it, on move as well as
   decommission (CASSANDRA-3041)
 * Fix divide by zero error in GCInspector (CASSANDRA-3164)
 * allow quoting of the ColumnFamily name in CLI `create column family`
   statement (CASSANDRA-3195)
 * Fix rolling upgrade from 0.7 to 0.8 problem (CASSANDRA-3166)
 * Accomodate missing encryption_options in IncomingTcpConnection.stream
   (CASSANDRA-3212)


0.8.5
 * fix NPE when encryption_options is unspecified (CASSANDRA-3007)
 * include column name in validation failure exceptions (CASSANDRA-2849)
 * make sure truncate clears out the commitlog so replay won't re-
   populate with truncated data (CASSANDRA-2950)
 * fix NPE when debug logging is enabled and dropped CF is present
   in a commitlog segment (CASSANDRA-3021)
 * fix cassandra.bat when CASSANDRA_HOME contains spaces (CASSANDRA-2952)
 * fix to SSTableSimpleUnsortedWriter bufferSize calculation (CASSANDRA-3027)
 * make cleanup and normal compaction able to skip empty rows
   (rows containing nothing but expired tombstones) (CASSANDRA-3039)
 * work around native memory leak in com.sun.management.GarbageCollectorMXBean
   (CASSANDRA-2868)
 * validate that column names in column_metadata are not equal to key_alias
   on create/update of the ColumnFamily and CQL 'ALTER' statement (CASSANDRA-3036)
 * return an InvalidRequestException if an indexed column is assigned
   a value larger than 64KB (CASSANDRA-3057)
 * fix of numeric-only and string column names handling in CLI "drop index" 
   (CASSANDRA-3054)
 * prune index scan resultset back to original request for lazy
   resultset expansion case (CASSANDRA-2964)
 * (Hadoop) fail jobs when Cassandra node has failed but TaskTracker
   has not (CASSANDRA-2388)
 * fix dynamic snitch ignoring nodes when read_repair_chance is zero
   (CASSANDRA-2662)
 * avoid retaining references to dropped CFS objects in 
   CompactionManager.estimatedCompactions (CASSANDRA-2708)
 * expose rpc timeouts per host in MessagingServiceMBean (CASSANDRA-2941)
 * avoid including cwd in classpath for deb and rpm packages (CASSANDRA-2881)
 * remove gossip state when a new IP takes over a token (CASSANDRA-3071)
 * allow sstable2json to work on index sstable files (CASSANDRA-3059)
 * always hint counters (CASSANDRA-3099)
 * fix log4j initialization in EmbeddedCassandraService (CASSANDRA-2857)
 * remove gossip state when a new IP takes over a token (CASSANDRA-3071)
 * work around native memory leak in com.sun.management.GarbageCollectorMXBean
    (CASSANDRA-2868)
 * fix UnavailableException with writes at CL.EACH_QUORM (CASSANDRA-3084)
 * fix parsing of the Keyspace and ColumnFamily names in numeric
   and string representations in CLI (CASSANDRA-3075)
 * fix corner cases in Range.differenceToFetch (CASSANDRA-3084)
 * fix ip address String representation in the ring cache (CASSANDRA-3044)
 * fix ring cache compatibility when mixing pre-0.8.4 nodes with post-
   in the same cluster (CASSANDRA-3023)
 * make repair report failure when a node participating dies (instead of
   hanging forever) (CASSANDRA-2433)
 * fix handling of the empty byte buffer by ReversedType (CASSANDRA-3111)
 * Add validation that Keyspace names are case-insensitively unique (CASSANDRA-3066)
 * catch invalid key_validation_class before instantiating UpdateColumnFamily (CASSANDRA-3102)
 * make Range and Bounds objects client-safe (CASSANDRA-3108)
 * optionally skip log4j configuration (CASSANDRA-3061)
 * bundle sstableloader with the debian package (CASSANDRA-3113)
 * don't try to build secondary indexes when there is none (CASSANDRA-3123)
 * improve SSTableSimpleUnsortedWriter speed for large rows (CASSANDRA-3122)
 * handle keyspace arguments correctly in nodetool snapshot (CASSANDRA-3038)
 * Fix SSTableImportTest on windows (CASSANDRA-3043)
 * expose compactionThroughputMbPerSec through JMX (CASSANDRA-3117)
 * log keyspace and CF of large rows being compacted


0.8.4
 * change TokenRing.endpoints to be a list of rpc addresses instead of 
   listen/broadcast addresses (CASSANDRA-1777)
 * include files-to-be-streamed in StreamInSession.getSources (CASSANDRA-2972)
 * use JAVA env var in cassandra-env.sh (CASSANDRA-2785, 2992)
 * avoid doing read for no-op replicate-on-write at CL=1 (CASSANDRA-2892)
 * refuse counter write for CL.ANY (CASSANDRA-2990)
 * switch back to only logging recent dropped messages (CASSANDRA-3004)
 * always deserialize RowMutation for counters (CASSANDRA-3006)
 * ignore saved replication_factor strategy_option for NTS (CASSANDRA-3011)
 * make sure pre-truncate CL segments are discarded (CASSANDRA-2950)


0.8.3
 * add ability to drop local reads/writes that are going to timeout
   (CASSANDRA-2943)
 * revamp token removal process, keep gossip states for 3 days (CASSANDRA-2496)
 * don't accept extra args for 0-arg nodetool commands (CASSANDRA-2740)
 * log unavailableexception details at debug level (CASSANDRA-2856)
 * expose data_dir though jmx (CASSANDRA-2770)
 * don't include tmp files as sstable when create cfs (CASSANDRA-2929)
 * log Java classpath on startup (CASSANDRA-2895)
 * keep gossipped version in sync with actual on migration coordinator 
   (CASSANDRA-2946)
 * use lazy initialization instead of class initialization in NodeId
   (CASSANDRA-2953)
 * check column family validity in nodetool repair (CASSANDRA-2933)
 * speedup bytes to hex conversions dramatically (CASSANDRA-2850)
 * Flush memtables on shutdown when durable writes are disabled 
   (CASSANDRA-2958)
 * improved POSIX compatibility of start scripts (CASsANDRA-2965)
 * add counter support to Hadoop InputFormat (CASSANDRA-2981)
 * fix bug where dirty commitlog segments were removed (and avoid keeping 
   segments with no post-flush activity permanently dirty) (CASSANDRA-2829)
 * fix throwing exception with batch mutation of counter super columns
   (CASSANDRA-2949)
 * ignore system tables during repair (CASSANDRA-2979)
 * throw exception when NTS is given replication_factor as an option
   (CASSANDRA-2960)
 * fix assertion error during compaction of counter CFs (CASSANDRA-2968)
 * avoid trying to create index names, when no index exists (CASSANDRA-2867)
 * don't sample the system table when choosing a bootstrap token
   (CASSANDRA-2825)
 * gossiper notifies of local state changes (CASSANDRA-2948)
 * add asynchronous and half-sync/half-async (hsha) thrift servers 
   (CASSANDRA-1405)
 * fix potential use of free'd native memory in SerializingCache 
   (CASSANDRA-2951)
 * prune index scan resultset back to original request for lazy
   resultset expansion case (CASSANDRA-2964)
 * (Hadoop) fail jobs when Cassandra node has failed but TaskTracker
    has not (CASSANDRA-2388)


0.8.2
 * CQL: 
   - include only one row per unique key for IN queries (CASSANDRA-2717)
   - respect client timestamp on full row deletions (CASSANDRA-2912)
 * improve thread-safety in StreamOutSession (CASSANDRA-2792)
 * allow deleting a row and updating indexed columns in it in the
   same mutation (CASSANDRA-2773)
 * Expose number of threads blocked on submitting memtable to flush
   in JMX (CASSANDRA-2817)
 * add ability to return "endpoints" to nodetool (CASSANDRA-2776)
 * Add support for multiple (comma-delimited) coordinator addresses
   to ColumnFamilyInputFormat (CASSANDRA-2807)
 * fix potential NPE while scheduling read repair for range slice
   (CASSANDRA-2823)
 * Fix race in SystemTable.getCurrentLocalNodeId (CASSANDRA-2824)
 * Correctly set default for replicate_on_write (CASSANDRA-2835)
 * improve nodetool compactionstats formatting (CASSANDRA-2844)
 * fix index-building status display (CASSANDRA-2853)
 * fix CLI perpetuating obsolete KsDef.replication_factor (CASSANDRA-2846)
 * improve cli treatment of multiline comments (CASSANDRA-2852)
 * handle row tombstones correctly in EchoedRow (CASSANDRA-2786)
 * add MessagingService.get[Recently]DroppedMessages and
   StorageService.getExceptionCount (CASSANDRA-2804)
 * fix possibility of spurious UnavailableException for LOCAL_QUORUM
   reads with dynamic snitch + read repair disabled (CASSANDRA-2870)
 * add ant-optional as dependence for the debian package (CASSANDRA-2164)
 * add option to specify limit for get_slice in the CLI (CASSANDRA-2646)
 * decrease HH page size (CASSANDRA-2832)
 * reset cli keyspace after dropping the current one (CASSANDRA-2763)
 * add KeyRange option to Hadoop inputformat (CASSANDRA-1125)
 * fix protocol versioning (CASSANDRA-2818, 2860)
 * support spaces in path to log4j configuration (CASSANDRA-2383)
 * avoid including inferred types in CF update (CASSANDRA-2809)
 * fix JMX bulkload call (CASSANDRA-2908)
 * fix updating KS with durable_writes=false (CASSANDRA-2907)
 * add simplified facade to SSTableWriter for bulk loading use
   (CASSANDRA-2911)
 * fix re-using index CF sstable names after drop/recreate (CASSANDRA-2872)
 * prepend CF to default index names (CASSANDRA-2903)
 * fix hint replay (CASSANDRA-2928)
 * Properly synchronize repair's merkle tree computation (CASSANDRA-2816)


0.8.1
 * CQL:
   - support for insert, delete in BATCH (CASSANDRA-2537)
   - support for IN to SELECT, UPDATE (CASSANDRA-2553)
   - timestamp support for INSERT, UPDATE, and BATCH (CASSANDRA-2555)
   - TTL support (CASSANDRA-2476)
   - counter support (CASSANDRA-2473)
   - ALTER COLUMNFAMILY (CASSANDRA-1709)
   - DROP INDEX (CASSANDRA-2617)
   - add SCHEMA/TABLE as aliases for KS/CF (CASSANDRA-2743)
   - server handles wait-for-schema-agreement (CASSANDRA-2756)
   - key alias support (CASSANDRA-2480)
 * add support for comparator parameters and a generic ReverseType
   (CASSANDRA-2355)
 * add CompositeType and DynamicCompositeType (CASSANDRA-2231)
 * optimize batches containing multiple updates to the same row
   (CASSANDRA-2583)
 * adjust hinted handoff page size to avoid OOM with large columns 
   (CASSANDRA-2652)
 * mark BRAF buffer invalid post-flush so we don't re-flush partial
   buffers again, especially on CL writes (CASSANDRA-2660)
 * add DROP INDEX support to CLI (CASSANDRA-2616)
 * don't perform HH to client-mode [storageproxy] nodes (CASSANDRA-2668)
 * Improve forceDeserialize/getCompactedRow encapsulation (CASSANDRA-2659)
 * Don't write CounterUpdateColumn to disk in tests (CASSANDRA-2650)
 * Add sstable bulk loading utility (CASSANDRA-1278)
 * avoid replaying hints to dropped columnfamilies (CASSANDRA-2685)
 * add placeholders for missing rows in range query pseudo-RR (CASSANDRA-2680)
 * remove no-op HHOM.renameHints (CASSANDRA-2693)
 * clone super columns to avoid modifying them during flush (CASSANDRA-2675)
 * allow writes to bypass the commitlog for certain keyspaces (CASSANDRA-2683)
 * avoid NPE when bypassing commitlog during memtable flush (CASSANDRA-2781)
 * Added support for making bootstrap retry if nodes flap (CASSANDRA-2644)
 * Added statusthrift to nodetool to report if thrift server is running (CASSANDRA-2722)
 * Fixed rows being cached if they do not exist (CASSANDRA-2723)
 * Support passing tableName and cfName to RowCacheProviders (CASSANDRA-2702)
 * close scrub file handles (CASSANDRA-2669)
 * throttle migration replay (CASSANDRA-2714)
 * optimize column serializer creation (CASSANDRA-2716)
 * Added support for making bootstrap retry if nodes flap (CASSANDRA-2644)
 * Added statusthrift to nodetool to report if thrift server is running
   (CASSANDRA-2722)
 * Fixed rows being cached if they do not exist (CASSANDRA-2723)
 * fix truncate/compaction race (CASSANDRA-2673)
 * workaround large resultsets causing large allocation retention
   by nio sockets (CASSANDRA-2654)
 * fix nodetool ring use with Ec2Snitch (CASSANDRA-2733)
 * fix removing columns and subcolumns that are supressed by a row or
   supercolumn tombstone during replica resolution (CASSANDRA-2590)
 * support sstable2json against snapshot sstables (CASSANDRA-2386)
 * remove active-pull schema requests (CASSANDRA-2715)
 * avoid marking entire list of sstables as actively being compacted
   in multithreaded compaction (CASSANDRA-2765)
 * seek back after deserializing a row to update cache with (CASSANDRA-2752)
 * avoid skipping rows in scrub for counter column family (CASSANDRA-2759)
 * fix ConcurrentModificationException in repair when dealing with 0.7 node
   (CASSANDRA-2767)
 * use threadsafe collections for StreamInSession (CASSANDRA-2766)
 * avoid infinite loop when creating merkle tree (CASSANDRA-2758)
 * avoids unmarking compacting sstable prematurely in cleanup (CASSANDRA-2769)
 * fix NPE when the commit log is bypassed (CASSANDRA-2718)
 * don't throw an exception in SS.isRPCServerRunning (CASSANDRA-2721)
 * make stress.jar executable (CASSANDRA-2744)
 * add daemon mode to java stress (CASSANDRA-2267)
 * expose the DC and rack of a node through JMX and nodetool ring (CASSANDRA-2531)
 * fix cache mbean getSize (CASSANDRA-2781)
 * Add Date, Float, Double, and Boolean types (CASSANDRA-2530)
 * Add startup flag to renew counter node id (CASSANDRA-2788)
 * add jamm agent to cassandra.bat (CASSANDRA-2787)
 * fix repair hanging if a neighbor has nothing to send (CASSANDRA-2797)
 * purge tombstone even if row is in only one sstable (CASSANDRA-2801)
 * Fix wrong purge of deleted cf during compaction (CASSANDRA-2786)
 * fix race that could result in Hadoop writer failing to throw an
   exception encountered after close() (CASSANDRA-2755)
 * fix scan wrongly throwing assertion error (CASSANDRA-2653)
 * Always use even distribution for merkle tree with RandomPartitionner
   (CASSANDRA-2841)
 * fix describeOwnership for OPP (CASSANDRA-2800)
 * ensure that string tokens do not contain commas (CASSANDRA-2762)


0.8.0-final
 * fix CQL grammar warning and cqlsh regression from CASSANDRA-2622
 * add ant generate-cql-html target (CASSANDRA-2526)
 * update CQL consistency levels (CASSANDRA-2566)
 * debian packaging fixes (CASSANDRA-2481, 2647)
 * fix UUIDType, IntegerType for direct buffers (CASSANDRA-2682, 2684)
 * switch to native Thrift for Hadoop map/reduce (CASSANDRA-2667)
 * fix StackOverflowError when building from eclipse (CASSANDRA-2687)
 * only provide replication_factor to strategy_options "help" for
   SimpleStrategy, OldNetworkTopologyStrategy (CASSANDRA-2678, 2713)
 * fix exception adding validators to non-string columns (CASSANDRA-2696)
 * avoid instantiating DatabaseDescriptor in JDBC (CASSANDRA-2694)
 * fix potential stack overflow during compaction (CASSANDRA-2626)
 * clone super columns to avoid modifying them during flush (CASSANDRA-2675)
 * reset underlying iterator in EchoedRow constructor (CASSANDRA-2653)


0.8.0-rc1
 * faster flushes and compaction from fixing excessively pessimistic 
   rebuffering in BRAF (CASSANDRA-2581)
 * fix returning null column values in the python cql driver (CASSANDRA-2593)
 * fix merkle tree splitting exiting early (CASSANDRA-2605)
 * snapshot_before_compaction directory name fix (CASSANDRA-2598)
 * Disable compaction throttling during bootstrap (CASSANDRA-2612) 
 * fix CQL treatment of > and < operators in range slices (CASSANDRA-2592)
 * fix potential double-application of counter updates on commitlog replay
   by moving replay position from header to sstable metadata (CASSANDRA-2419)
 * JDBC CQL driver exposes getColumn for access to timestamp
 * JDBC ResultSetMetadata properties added to AbstractType
 * r/m clustertool (CASSANDRA-2607)
 * add support for presenting row key as a column in CQL result sets 
   (CASSANDRA-2622)
 * Don't allow {LOCAL|EACH}_QUORUM unless strategy is NTS (CASSANDRA-2627)
 * validate keyspace strategy_options during CQL create (CASSANDRA-2624)
 * fix empty Result with secondary index when limit=1 (CASSANDRA-2628)
 * Fix regression where bootstrapping a node with no schema fails
   (CASSANDRA-2625)
 * Allow removing LocationInfo sstables (CASSANDRA-2632)
 * avoid attempting to replay mutations from dropped keyspaces (CASSANDRA-2631)
 * avoid using cached position of a key when GT is requested (CASSANDRA-2633)
 * fix counting bloom filter true positives (CASSANDRA-2637)
 * initialize local ep state prior to gossip startup if needed (CASSANDRA-2638)
 * fix counter increment lost after restart (CASSANDRA-2642)
 * add quote-escaping via backslash to CLI (CASSANDRA-2623)
 * fix pig example script (CASSANDRA-2487)
 * fix dynamic snitch race in adding latencies (CASSANDRA-2618)
 * Start/stop cassandra after more important services such as mdadm in
   debian packaging (CASSANDRA-2481)


0.8.0-beta2
 * fix NPE compacting index CFs (CASSANDRA-2528)
 * Remove checking all column families on startup for compaction candidates 
   (CASSANDRA-2444)
 * validate CQL create keyspace options (CASSANDRA-2525)
 * fix nodetool setcompactionthroughput (CASSANDRA-2550)
 * move	gossip heartbeat back to its own thread (CASSANDRA-2554)
 * validate cql TRUNCATE columnfamily before truncating (CASSANDRA-2570)
 * fix batch_mutate for mixed standard-counter mutations (CASSANDRA-2457)
 * disallow making schema changes to system keyspace (CASSANDRA-2563)
 * fix sending mutation messages multiple times (CASSANDRA-2557)
 * fix incorrect use of NBHM.size in ReadCallback that could cause
   reads to time out even when responses were received (CASSANDRA-2552)
 * trigger read repair correctly for LOCAL_QUORUM reads (CASSANDRA-2556)
 * Allow configuring the number of compaction thread (CASSANDRA-2558)
 * forceUserDefinedCompaction will attempt to compact what it is given
   even if the pessimistic estimate is that there is not enough disk space;
   automatic compactions will only compact 2 or more sstables (CASSANDRA-2575)
 * refuse to apply migrations with older timestamps than the current 
   schema (CASSANDRA-2536)
 * remove unframed Thrift transport option
 * include indexes in snapshots (CASSANDRA-2596)
 * improve ignoring of obsolete mutations in index maintenance (CASSANDRA-2401)
 * recognize attempt to drop just the index while leaving the column
   definition alone (CASSANDRA-2619)
  

0.8.0-beta1
 * remove Avro RPC support (CASSANDRA-926)
 * support for columns that act as incr/decr counters 
   (CASSANDRA-1072, 1937, 1944, 1936, 2101, 2093, 2288, 2105, 2384, 2236, 2342,
   2454)
 * CQL (CASSANDRA-1703, 1704, 1705, 1706, 1707, 1708, 1710, 1711, 1940, 
   2124, 2302, 2277, 2493)
 * avoid double RowMutation serialization on write path (CASSANDRA-1800)
 * make NetworkTopologyStrategy the default (CASSANDRA-1960)
 * configurable internode encryption (CASSANDRA-1567, 2152)
 * human readable column names in sstable2json output (CASSANDRA-1933)
 * change default JMX port to 7199 (CASSANDRA-2027)
 * backwards compatible internal messaging (CASSANDRA-1015)
 * atomic switch of memtables and sstables (CASSANDRA-2284)
 * add pluggable SeedProvider (CASSANDRA-1669)
 * Fix clustertool to not throw exception when calling get_endpoints (CASSANDRA-2437)
 * upgrade to thrift 0.6 (CASSANDRA-2412) 
 * repair works on a token range instead of full ring (CASSANDRA-2324)
 * purge tombstones from row cache (CASSANDRA-2305)
 * push replication_factor into strategy_options (CASSANDRA-1263)
 * give snapshots the same name on each node (CASSANDRA-1791)
 * remove "nodetool loadbalance" (CASSANDRA-2448)
 * multithreaded compaction (CASSANDRA-2191)
 * compaction throttling (CASSANDRA-2156)
 * add key type information and alias (CASSANDRA-2311, 2396)
 * cli no longer divides read_repair_chance by 100 (CASSANDRA-2458)
 * made CompactionInfo.getTaskType return an enum (CASSANDRA-2482)
 * add a server-wide cap on measured memtable memory usage and aggressively
   flush to keep under that threshold (CASSANDRA-2006)
 * add unified UUIDType (CASSANDRA-2233)
 * add off-heap row cache support (CASSANDRA-1969)


0.7.5
 * improvements/fixes to PIG driver (CASSANDRA-1618, CASSANDRA-2387,
   CASSANDRA-2465, CASSANDRA-2484)
 * validate index names (CASSANDRA-1761)
 * reduce contention on Table.flusherLock (CASSANDRA-1954)
 * try harder to detect failures during streaming, cleaning up temporary
   files more reliably (CASSANDRA-2088)
 * shut down server for OOM on a Thrift thread (CASSANDRA-2269)
 * fix tombstone handling in repair and sstable2json (CASSANDRA-2279)
 * preserve version when streaming data from old sstables (CASSANDRA-2283)
 * don't start repair if a neighboring node is marked as dead (CASSANDRA-2290)
 * purge tombstones from row cache (CASSANDRA-2305)
 * Avoid seeking when sstable2json exports the entire file (CASSANDRA-2318)
 * clear Built flag in system table when dropping an index (CASSANDRA-2320)
 * don't allow arbitrary argument for stress.java (CASSANDRA-2323)
 * validate values for index predicates in get_indexed_slice (CASSANDRA-2328)
 * queue secondary indexes for flush before the parent (CASSANDRA-2330)
 * allow job configuration to set the CL used in Hadoop jobs (CASSANDRA-2331)
 * add memtable_flush_queue_size defaulting to 4 (CASSANDRA-2333)
 * Allow overriding of initial_token, storage_port and rpc_port from system
   properties (CASSANDRA-2343)
 * fix comparator used for non-indexed secondary expressions in index scan
   (CASSANDRA-2347)
 * ensure size calculation and write phase of large-row compaction use
   the same threshold for TTL expiration (CASSANDRA-2349)
 * fix race when iterating CFs during add/drop (CASSANDRA-2350)
 * add ConsistencyLevel command to CLI (CASSANDRA-2354)
 * allow negative numbers in the cli (CASSANDRA-2358)
 * hard code serialVersionUID for tokens class (CASSANDRA-2361)
 * fix potential infinite loop in ByteBufferUtil.inputStream (CASSANDRA-2365)
 * fix encoding bugs in HintedHandoffManager, SystemTable when default
   charset is not UTF8 (CASSANDRA-2367)
 * avoids having removed node reappearing in Gossip (CASSANDRA-2371)
 * fix incorrect truncation of long to int when reading columns via block
   index (CASSANDRA-2376)
 * fix NPE during stream session (CASSANDRA-2377)
 * fix race condition that could leave orphaned data files when dropping CF or
   KS (CASSANDRA-2381)
 * fsync statistics component on write (CASSANDRA-2382)
 * fix duplicate results from CFS.scan (CASSANDRA-2406)
 * add IntegerType to CLI help (CASSANDRA-2414)
 * avoid caching token-only decoratedkeys (CASSANDRA-2416)
 * convert mmap assertion to if/throw so scrub can catch it (CASSANDRA-2417)
 * don't overwrite gc log (CASSANDR-2418)
 * invalidate row cache for streamed row to avoid inconsitencies
   (CASSANDRA-2420)
 * avoid copies in range/index scans (CASSANDRA-2425)
 * make sure we don't wipe data during cleanup if the node has not join
   the ring (CASSANDRA-2428)
 * Try harder to close files after compaction (CASSANDRA-2431)
 * re-set bootstrapped flag after move finishes (CASSANDRA-2435)
 * display validation_class in CLI 'describe keyspace' (CASSANDRA-2442)
 * make cleanup compactions cleanup the row cache (CASSANDRA-2451)
 * add column fields validation to scrub (CASSANDRA-2460)
 * use 64KB flush buffer instead of in_memory_compaction_limit (CASSANDRA-2463)
 * fix backslash substitutions in CLI (CASSANDRA-2492)
 * disable cache saving for system CFS (CASSANDRA-2502)
 * fixes for verifying destination availability under hinted conditions
   so UE can be thrown intead of timing out (CASSANDRA-2514)
 * fix update of validation class in column metadata (CASSANDRA-2512)
 * support LOCAL_QUORUM, EACH_QUORUM CLs outside of NTS (CASSANDRA-2516)
 * preserve version when streaming data from old sstables (CASSANDRA-2283)
 * fix backslash substitutions in CLI (CASSANDRA-2492)
 * count a row deletion as one operation towards memtable threshold 
   (CASSANDRA-2519)
 * support LOCAL_QUORUM, EACH_QUORUM CLs outside of NTS (CASSANDRA-2516)


0.7.4
 * add nodetool join command (CASSANDRA-2160)
 * fix secondary indexes on pre-existing or streamed data (CASSANDRA-2244)
 * initialize endpoint in gossiper earlier (CASSANDRA-2228)
 * add ability to write to Cassandra from Pig (CASSANDRA-1828)
 * add rpc_[min|max]_threads (CASSANDRA-2176)
 * add CL.TWO, CL.THREE (CASSANDRA-2013)
 * avoid exporting an un-requested row in sstable2json, when exporting 
   a key that does not exist (CASSANDRA-2168)
 * add incremental_backups option (CASSANDRA-1872)
 * add configurable row limit to Pig loadfunc (CASSANDRA-2276)
 * validate column values in batches as well as single-Column inserts
   (CASSANDRA-2259)
 * move sample schema from cassandra.yaml to schema-sample.txt,
   a cli scripts (CASSANDRA-2007)
 * avoid writing empty rows when scrubbing tombstoned rows (CASSANDRA-2296)
 * fix assertion error in range and index scans for CL < ALL
   (CASSANDRA-2282)
 * fix commitlog replay when flush position refers to data that didn't
   get synced before server died (CASSANDRA-2285)
 * fix fd leak in sstable2json with non-mmap'd i/o (CASSANDRA-2304)
 * reduce memory use during streaming of multiple sstables (CASSANDRA-2301)
 * purge tombstoned rows from cache after GCGraceSeconds (CASSANDRA-2305)
 * allow zero replicas in a NTS datacenter (CASSANDRA-1924)
 * make range queries respect snitch for local replicas (CASSANDRA-2286)
 * fix HH delivery when column index is larger than 2GB (CASSANDRA-2297)
 * make 2ary indexes use parent CF flush thresholds during initial build
   (CASSANDRA-2294)
 * update memtable_throughput to be a long (CASSANDRA-2158)


0.7.3
 * Keep endpoint state until aVeryLongTime (CASSANDRA-2115)
 * lower-latency read repair (CASSANDRA-2069)
 * add hinted_handoff_throttle_delay_in_ms option (CASSANDRA-2161)
 * fixes for cache save/load (CASSANDRA-2172, -2174)
 * Handle whole-row deletions in CFOutputFormat (CASSANDRA-2014)
 * Make memtable_flush_writers flush in parallel (CASSANDRA-2178)
 * Add compaction_preheat_key_cache option (CASSANDRA-2175)
 * refactor stress.py to have only one copy of the format string 
   used for creating row keys (CASSANDRA-2108)
 * validate index names for \w+ (CASSANDRA-2196)
 * Fix Cassandra cli to respect timeout if schema does not settle 
   (CASSANDRA-2187)
 * fix for compaction and cleanup writing old-format data into new-version 
   sstable (CASSANDRA-2211, -2216)
 * add nodetool scrub (CASSANDRA-2217, -2240)
 * fix sstable2json large-row pagination (CASSANDRA-2188)
 * fix EOFing on requests for the last bytes in a file (CASSANDRA-2213)
 * fix BufferedRandomAccessFile bugs (CASSANDRA-2218, -2241)
 * check for memtable flush_after_mins exceeded every 10s (CASSANDRA-2183)
 * fix cache saving on Windows (CASSANDRA-2207)
 * add validateSchemaAgreement call + synchronization to schema
   modification operations (CASSANDRA-2222)
 * fix for reversed slice queries on large rows (CASSANDRA-2212)
 * fat clients were writing local data (CASSANDRA-2223)
 * set DEFAULT_MEMTABLE_LIFETIME_IN_MINS to 24h
 * improve detection and cleanup of partially-written sstables 
   (CASSANDRA-2206)
 * fix supercolumn de/serialization when subcolumn comparator is different
   from supercolumn's (CASSANDRA-2104)
 * fix starting up on Windows when CASSANDRA_HOME contains whitespace
   (CASSANDRA-2237)
 * add [get|set][row|key]cacheSavePeriod to JMX (CASSANDRA-2100)
 * fix Hadoop ColumnFamilyOutputFormat dropping of mutations
   when batch fills up (CASSANDRA-2255)
 * move file deletions off of scheduledtasks executor (CASSANDRA-2253)


0.7.2
 * copy DecoratedKey.key when inserting into caches to avoid retaining
   a reference to the underlying buffer (CASSANDRA-2102)
 * format subcolumn names with subcomparator (CASSANDRA-2136)
 * fix column bloom filter deserialization (CASSANDRA-2165)


0.7.1
 * refactor MessageDigest creation code. (CASSANDRA-2107)
 * buffer network stack to avoid inefficient small TCP messages while avoiding
   the nagle/delayed ack problem (CASSANDRA-1896)
 * check log4j configuration for changes every 10s (CASSANDRA-1525, 1907)
 * more-efficient cross-DC replication (CASSANDRA-1530, -2051, -2138)
 * avoid polluting page cache with commitlog or sstable writes
   and seq scan operations (CASSANDRA-1470)
 * add RMI authentication options to nodetool (CASSANDRA-1921)
 * make snitches configurable at runtime (CASSANDRA-1374)
 * retry hadoop split requests on connection failure (CASSANDRA-1927)
 * implement describeOwnership for BOP, COPP (CASSANDRA-1928)
 * make read repair behave as expected for ConsistencyLevel > ONE
   (CASSANDRA-982, 2038)
 * distributed test harness (CASSANDRA-1859, 1964)
 * reduce flush lock contention (CASSANDRA-1930)
 * optimize supercolumn deserialization (CASSANDRA-1891)
 * fix CFMetaData.apply to only compare objects of the same class 
   (CASSANDRA-1962)
 * allow specifying specific SSTables to compact from JMX (CASSANDRA-1963)
 * fix race condition in MessagingService.targets (CASSANDRA-1959, 2094, 2081)
 * refuse to open sstables from a future version (CASSANDRA-1935)
 * zero-copy reads (CASSANDRA-1714)
 * fix copy bounds for word Text in wordcount demo (CASSANDRA-1993)
 * fixes for contrib/javautils (CASSANDRA-1979)
 * check more frequently for memtable expiration (CASSANDRA-2000)
 * fix writing SSTable column count statistics (CASSANDRA-1976)
 * fix streaming of multiple CFs during bootstrap (CASSANDRA-1992)
 * explicitly set JVM GC new generation size with -Xmn (CASSANDRA-1968)
 * add short options for CLI flags (CASSANDRA-1565)
 * make keyspace argument to "describe keyspace" in CLI optional
   when authenticated to keyspace already (CASSANDRA-2029)
 * added option to specify -Dcassandra.join_ring=false on startup
   to allow "warm spare" nodes or performing JMX maintenance before
   joining the ring (CASSANDRA-526)
 * log migrations at INFO (CASSANDRA-2028)
 * add CLI verbose option in file mode (CASSANDRA-2030)
 * add single-line "--" comments to CLI (CASSANDRA-2032)
 * message serialization tests (CASSANDRA-1923)
 * switch from ivy to maven-ant-tasks (CASSANDRA-2017)
 * CLI attempts to block for new schema to propagate (CASSANDRA-2044)
 * fix potential overflow in nodetool cfstats (CASSANDRA-2057)
 * add JVM shutdownhook to sync commitlog (CASSANDRA-1919)
 * allow nodes to be up without being part of  normal traffic (CASSANDRA-1951)
 * fix CLI "show keyspaces" with null options on NTS (CASSANDRA-2049)
 * fix possible ByteBuffer race conditions (CASSANDRA-2066)
 * reduce garbage generated by MessagingService to prevent load spikes
   (CASSANDRA-2058)
 * fix math in RandomPartitioner.describeOwnership (CASSANDRA-2071)
 * fix deletion of sstable non-data components (CASSANDRA-2059)
 * avoid blocking gossip while deleting handoff hints (CASSANDRA-2073)
 * ignore messages from newer versions, keep track of nodes in gossip 
   regardless of version (CASSANDRA-1970)
 * cache writing moved to CompactionManager to reduce i/o contention and
   updated to use non-cache-polluting writes (CASSANDRA-2053)
 * page through large rows when exporting to JSON (CASSANDRA-2041)
 * add flush_largest_memtables_at and reduce_cache_sizes_at options
   (CASSANDRA-2142)
 * add cli 'describe cluster' command (CASSANDRA-2127)
 * add cli support for setting username/password at 'connect' command 
   (CASSANDRA-2111)
 * add -D option to Stress.java to allow reading hosts from a file 
   (CASSANDRA-2149)
 * bound hints CF throughput between 32M and 256M (CASSANDRA-2148)
 * continue starting when invalid saved cache entries are encountered
   (CASSANDRA-2076)
 * add max_hint_window_in_ms option (CASSANDRA-1459)


0.7.0-final
 * fix offsets to ByteBuffer.get (CASSANDRA-1939)


0.7.0-rc4
 * fix cli crash after backgrounding (CASSANDRA-1875)
 * count timeouts in storageproxy latencies, and include latency 
   histograms in StorageProxyMBean (CASSANDRA-1893)
 * fix CLI get recognition of supercolumns (CASSANDRA-1899)
 * enable keepalive on intra-cluster sockets (CASSANDRA-1766)
 * count timeouts towards dynamicsnitch latencies (CASSANDRA-1905)
 * Expose index-building status in JMX + cli schema description
   (CASSANDRA-1871)
 * allow [LOCAL|EACH]_QUORUM to be used with non-NetworkTopology 
   replication Strategies
 * increased amount of index locks for faster commitlog replay
 * collect secondary index tombstones immediately (CASSANDRA-1914)
 * revert commitlog changes from #1780 (CASSANDRA-1917)
 * change RandomPartitioner min token to -1 to avoid collision w/
   tokens on actual nodes (CASSANDRA-1901)
 * examine the right nibble when validating TimeUUID (CASSANDRA-1910)
 * include secondary indexes in cleanup (CASSANDRA-1916)
 * CFS.scrubDataDirectories should also cleanup invalid secondary indexes
   (CASSANDRA-1904)
 * ability to disable/enable gossip on nodes to force them down
   (CASSANDRA-1108)


0.7.0-rc3
 * expose getNaturalEndpoints in StorageServiceMBean taking byte[]
   key; RMI cannot serialize ByteBuffer (CASSANDRA-1833)
 * infer org.apache.cassandra.locator for replication strategy classes
   when not otherwise specified
 * validation that generates less garbage (CASSANDRA-1814)
 * add TTL support to CLI (CASSANDRA-1838)
 * cli defaults to bytestype for subcomparator when creating
   column families (CASSANDRA-1835)
 * unregister index MBeans when index is dropped (CASSANDRA-1843)
 * make ByteBufferUtil.clone thread-safe (CASSANDRA-1847)
 * change exception for read requests during bootstrap from 
   InvalidRequest to Unavailable (CASSANDRA-1862)
 * respect row-level tombstones post-flush in range scans
   (CASSANDRA-1837)
 * ReadResponseResolver check digests against each other (CASSANDRA-1830)
 * return InvalidRequest when remove of subcolumn without supercolumn
   is requested (CASSANDRA-1866)
 * flush before repair (CASSANDRA-1748)
 * SSTableExport validates key order (CASSANDRA-1884)
 * large row support for SSTableExport (CASSANDRA-1867)
 * Re-cache hot keys post-compaction without hitting disk (CASSANDRA-1878)
 * manage read repair in coordinator instead of data source, to
   provide latency information to dynamic snitch (CASSANDRA-1873)


0.7.0-rc2
 * fix live-column-count of slice ranges including tombstoned supercolumn 
   with live subcolumn (CASSANDRA-1591)
 * rename o.a.c.internal.AntientropyStage -> AntiEntropyStage,
   o.a.c.request.Request_responseStage -> RequestResponseStage,
   o.a.c.internal.Internal_responseStage -> InternalResponseStage
 * add AbstractType.fromString (CASSANDRA-1767)
 * require index_type to be present when specifying index_name
   on ColumnDef (CASSANDRA-1759)
 * fix add/remove index bugs in CFMetadata (CASSANDRA-1768)
 * rebuild Strategy during system_update_keyspace (CASSANDRA-1762)
 * cli updates prompt to ... in continuation lines (CASSANDRA-1770)
 * support multiple Mutations per key in hadoop ColumnFamilyOutputFormat
   (CASSANDRA-1774)
 * improvements to Debian init script (CASSANDRA-1772)
 * use local classloader to check for version.properties (CASSANDRA-1778)
 * Validate that column names in column_metadata are valid for the
   defined comparator, and decode properly in cli (CASSANDRA-1773)
 * use cross-platform newlines in cli (CASSANDRA-1786)
 * add ExpiringColumn support to sstable import/export (CASSANDRA-1754)
 * add flush for each append to periodic commitlog mode; added
   periodic_without_flush option to disable this (CASSANDRA-1780)
 * close file handle used for post-flush truncate (CASSANDRA-1790)
 * various code cleanup (CASSANDRA-1793, -1794, -1795)
 * fix range queries against wrapped range (CASSANDRA-1781)
 * fix consistencylevel calculations for NetworkTopologyStrategy
   (CASSANDRA-1804)
 * cli support index type enum names (CASSANDRA-1810)
 * improved validation of column_metadata (CASSANDRA-1813)
 * reads at ConsistencyLevel > 1 throw UnavailableException
   immediately if insufficient live nodes exist (CASSANDRA-1803)
 * copy bytebuffers for local writes to avoid retaining the entire
   Thrift frame (CASSANDRA-1801)
 * fix NPE adding index to column w/o prior metadata (CASSANDRA-1764)
 * reduce fat client timeout (CASSANDRA-1730)
 * fix botched merge of CASSANDRA-1316


0.7.0-rc1
 * fix compaction and flush races with schema updates (CASSANDRA-1715)
 * add clustertool, config-converter, sstablekeys, and schematool 
   Windows .bat files (CASSANDRA-1723)
 * reject range queries received during bootstrap (CASSANDRA-1739)
 * fix wrapping-range queries on non-minimum token (CASSANDRA-1700)
 * add nodetool cfhistogram (CASSANDRA-1698)
 * limit repaired ranges to what the nodes have in common (CASSANDRA-1674)
 * index scan treats missing columns as not matching secondary
   expressions (CASSANDRA-1745)
 * Fix misuse of DataOutputBuffer.getData in AntiEntropyService
   (CASSANDRA-1729)
 * detect and warn when obsolete version of JNA is present (CASSANDRA-1760)
 * reduce fat client timeout (CASSANDRA-1730)
 * cleanup smallest CFs first to increase free temp space for larger ones
   (CASSANDRA-1811)
 * Update windows .bat files to work outside of main Cassandra
   directory (CASSANDRA-1713)
 * fix read repair regression from 0.6.7 (CASSANDRA-1727)
 * more-efficient read repair (CASSANDRA-1719)
 * fix hinted handoff replay (CASSANDRA-1656)
 * log type of dropped messages (CASSANDRA-1677)
 * upgrade to SLF4J 1.6.1
 * fix ByteBuffer bug in ExpiringColumn.updateDigest (CASSANDRA-1679)
 * fix IntegerType.getString (CASSANDRA-1681)
 * make -Djava.net.preferIPv4Stack=true the default (CASSANDRA-628)
 * add INTERNAL_RESPONSE verb to differentiate from responses related
   to client requests (CASSANDRA-1685)
 * log tpstats when dropping messages (CASSANDRA-1660)
 * include unreachable nodes in describeSchemaVersions (CASSANDRA-1678)
 * Avoid dropping messages off the client request path (CASSANDRA-1676)
 * fix jna errno reporting (CASSANDRA-1694)
 * add friendlier error for UnknownHostException on startup (CASSANDRA-1697)
 * include jna dependency in RPM package (CASSANDRA-1690)
 * add --skip-keys option to stress.py (CASSANDRA-1696)
 * improve cli handling of non-string keys and column names 
   (CASSANDRA-1701, -1693)
 * r/m extra subcomparator line in cli keyspaces output (CASSANDRA-1712)
 * add read repair chance to cli "show keyspaces"
 * upgrade to ConcurrentLinkedHashMap 1.1 (CASSANDRA-975)
 * fix index scan routing (CASSANDRA-1722)
 * fix tombstoning of supercolumns in range queries (CASSANDRA-1734)
 * clear endpoint cache after updating keyspace metadata (CASSANDRA-1741)
 * fix wrapping-range queries on non-minimum token (CASSANDRA-1700)
 * truncate includes secondary indexes (CASSANDRA-1747)
 * retain reference to PendingFile sstables (CASSANDRA-1749)
 * fix sstableimport regression (CASSANDRA-1753)
 * fix for bootstrap when no non-system tables are defined (CASSANDRA-1732)
 * handle replica unavailability in index scan (CASSANDRA-1755)
 * fix service initialization order deadlock (CASSANDRA-1756)
 * multi-line cli commands (CASSANDRA-1742)
 * fix race between snapshot and compaction (CASSANDRA-1736)
 * add listEndpointsPendingHints, deleteHintsForEndpoint JMX methods 
   (CASSANDRA-1551)


0.7.0-beta3
 * add strategy options to describe_keyspace output (CASSANDRA-1560)
 * log warning when using randomly generated token (CASSANDRA-1552)
 * re-organize JMX into .db, .net, .internal, .request (CASSANDRA-1217)
 * allow nodes to change IPs between restarts (CASSANDRA-1518)
 * remember ring state between restarts by default (CASSANDRA-1518)
 * flush index built flag so we can read it before log replay (CASSANDRA-1541)
 * lock row cache updates to prevent race condition (CASSANDRA-1293)
 * remove assertion causing rare (and harmless) error messages in
   commitlog (CASSANDRA-1330)
 * fix moving nodes with no keyspaces defined (CASSANDRA-1574)
 * fix unbootstrap when no data is present in a transfer range (CASSANDRA-1573)
 * take advantage of AVRO-495 to simplify our avro IDL (CASSANDRA-1436)
 * extend authorization hierarchy to column family (CASSANDRA-1554)
 * deletion support in secondary indexes (CASSANDRA-1571)
 * meaningful error message for invalid replication strategy class 
   (CASSANDRA-1566)
 * allow keyspace creation with RF > N (CASSANDRA-1428)
 * improve cli error handling (CASSANDRA-1580)
 * add cache save/load ability (CASSANDRA-1417, 1606, 1647)
 * add StorageService.getDrainProgress (CASSANDRA-1588)
 * Disallow bootstrap to an in-use token (CASSANDRA-1561)
 * Allow dynamic secondary index creation and destruction (CASSANDRA-1532)
 * log auto-guessed memtable thresholds (CASSANDRA-1595)
 * add ColumnDef support to cli (CASSANDRA-1583)
 * reduce index sample time by 75% (CASSANDRA-1572)
 * add cli support for column, strategy metadata (CASSANDRA-1578, 1612)
 * add cli support for schema modification (CASSANDRA-1584)
 * delete temp files on failed compactions (CASSANDRA-1596)
 * avoid blocking for dead nodes during removetoken (CASSANDRA-1605)
 * remove ConsistencyLevel.ZERO (CASSANDRA-1607)
 * expose in-progress compaction type in jmx (CASSANDRA-1586)
 * removed IClock & related classes from internals (CASSANDRA-1502)
 * fix removing tokens from SystemTable on decommission and removetoken
   (CASSANDRA-1609)
 * include CF metadata in cli 'show keyspaces' (CASSANDRA-1613)
 * switch from Properties to HashMap in PropertyFileSnitch to
   avoid synchronization bottleneck (CASSANDRA-1481)
 * PropertyFileSnitch configuration file renamed to 
   cassandra-topology.properties
 * add cli support for get_range_slices (CASSANDRA-1088, CASSANDRA-1619)
 * Make memtable flush thresholds per-CF instead of global 
   (CASSANDRA-1007, 1637)
 * add cli support for binary data without CfDef hints (CASSANDRA-1603)
 * fix building SSTable statistics post-stream (CASSANDRA-1620)
 * fix potential infinite loop in 2ary index queries (CASSANDRA-1623)
 * allow creating NTS keyspaces with no replicas configured (CASSANDRA-1626)
 * add jmx histogram of sstables accessed per read (CASSANDRA-1624)
 * remove system_rename_column_family and system_rename_keyspace from the
   client API until races can be fixed (CASSANDRA-1630, CASSANDRA-1585)
 * add cli sanity tests (CASSANDRA-1582)
 * update GC settings in cassandra.bat (CASSANDRA-1636)
 * cli support for index queries (CASSANDRA-1635)
 * cli support for updating schema memtable settings (CASSANDRA-1634)
 * cli --file option (CASSANDRA-1616)
 * reduce automatically chosen memtable sizes by 50% (CASSANDRA-1641)
 * move endpoint cache from snitch to strategy (CASSANDRA-1643)
 * fix commitlog recovery deleting the newly-created segment as well as
   the old ones (CASSANDRA-1644)
 * upgrade to Thrift 0.5 (CASSANDRA-1367)
 * renamed CL.DCQUORUM to LOCAL_QUORUM and DCQUORUMSYNC to EACH_QUORUM
 * cli truncate support (CASSANDRA-1653)
 * update GC settings in cassandra.bat (CASSANDRA-1636)
 * avoid logging when a node's ip/token is gossipped back to it (CASSANDRA-1666)


0.7-beta2
 * always use UTF-8 for hint keys (CASSANDRA-1439)
 * remove cassandra.yaml dependency from Hadoop and Pig (CASSADRA-1322)
 * expose CfDef metadata in describe_keyspaces (CASSANDRA-1363)
 * restore use of mmap_index_only option (CASSANDRA-1241)
 * dropping a keyspace with no column families generated an error 
   (CASSANDRA-1378)
 * rename RackAwareStrategy to OldNetworkTopologyStrategy, RackUnawareStrategy 
   to SimpleStrategy, DatacenterShardStrategy to NetworkTopologyStrategy,
   AbstractRackAwareSnitch to AbstractNetworkTopologySnitch (CASSANDRA-1392)
 * merge StorageProxy.mutate, mutateBlocking (CASSANDRA-1396)
 * faster UUIDType, LongType comparisons (CASSANDRA-1386, 1393)
 * fix setting read_repair_chance from CLI addColumnFamily (CASSANDRA-1399)
 * fix updates to indexed columns (CASSANDRA-1373)
 * fix race condition leaving to FileNotFoundException (CASSANDRA-1382)
 * fix sharded lock hash on index write path (CASSANDRA-1402)
 * add support for GT/E, LT/E in subordinate index clauses (CASSANDRA-1401)
 * cfId counter got out of sync when CFs were added (CASSANDRA-1403)
 * less chatty schema updates (CASSANDRA-1389)
 * rename column family mbeans. 'type' will now include either 
   'IndexColumnFamilies' or 'ColumnFamilies' depending on the CFS type.
   (CASSANDRA-1385)
 * disallow invalid keyspace and column family names. This includes name that
   matches a '^\w+' regex. (CASSANDRA-1377)
 * use JNA, if present, to take snapshots (CASSANDRA-1371)
 * truncate hints if starting 0.7 for the first time (CASSANDRA-1414)
 * fix FD leak in single-row slicepredicate queries (CASSANDRA-1416)
 * allow index expressions against columns that are not part of the 
   SlicePredicate (CASSANDRA-1410)
 * config-converter properly handles snitches and framed support 
   (CASSANDRA-1420)
 * remove keyspace argument from multiget_count (CASSANDRA-1422)
 * allow specifying cassandra.yaml location as (local or remote) URL
   (CASSANDRA-1126)
 * fix using DynamicEndpointSnitch with NetworkTopologyStrategy
   (CASSANDRA-1429)
 * Add CfDef.default_validation_class (CASSANDRA-891)
 * fix EstimatedHistogram.max (CASSANDRA-1413)
 * quorum read optimization (CASSANDRA-1622)
 * handle zero-length (or missing) rows during HH paging (CASSANDRA-1432)
 * include secondary indexes during schema migrations (CASSANDRA-1406)
 * fix commitlog header race during schema change (CASSANDRA-1435)
 * fix ColumnFamilyStoreMBeanIterator to use new type name (CASSANDRA-1433)
 * correct filename generated by xml->yaml converter (CASSANDRA-1419)
 * add CMSInitiatingOccupancyFraction=75 and UseCMSInitiatingOccupancyOnly
   to default JVM options
 * decrease jvm heap for cassandra-cli (CASSANDRA-1446)
 * ability to modify keyspaces and column family definitions on a live cluster
   (CASSANDRA-1285)
 * support for Hadoop Streaming [non-jvm map/reduce via stdin/out]
   (CASSANDRA-1368)
 * Move persistent sstable stats from the system table to an sstable component
   (CASSANDRA-1430)
 * remove failed bootstrap attempt from pending ranges when gossip times
   it out after 1h (CASSANDRA-1463)
 * eager-create tcp connections to other cluster members (CASSANDRA-1465)
 * enumerate stages and derive stage from message type instead of 
   transmitting separately (CASSANDRA-1465)
 * apply reversed flag during collation from different data sources
   (CASSANDRA-1450)
 * make failure to remove commitlog segment non-fatal (CASSANDRA-1348)
 * correct ordering of drain operations so CL.recover is no longer 
   necessary (CASSANDRA-1408)
 * removed keyspace from describe_splits method (CASSANDRA-1425)
 * rename check_schema_agreement to describe_schema_versions
   (CASSANDRA-1478)
 * fix QUORUM calculation for RF > 3 (CASSANDRA-1487)
 * remove tombstones during non-major compactions when bloom filter
   verifies that row does not exist in other sstables (CASSANDRA-1074)
 * nodes that coordinated a loadbalance in the past could not be seen by
   newly added nodes (CASSANDRA-1467)
 * exposed endpoint states (gossip details) via jmx (CASSANDRA-1467)
 * ensure that compacted sstables are not included when new readers are
   instantiated (CASSANDRA-1477)
 * by default, calculate heap size and memtable thresholds at runtime (CASSANDRA-1469)
 * fix races dealing with adding/dropping keyspaces and column families in
   rapid succession (CASSANDRA-1477)
 * clean up of Streaming system (CASSANDRA-1503, 1504, 1506)
 * add options to configure Thrift socket keepalive and buffer sizes (CASSANDRA-1426)
 * make contrib CassandraServiceDataCleaner recursive (CASSANDRA-1509)
 * min, max compaction threshold are configurable and persistent 
   per-ColumnFamily (CASSANDRA-1468)
 * fix replaying the last mutation in a commitlog unnecessarily 
   (CASSANDRA-1512)
 * invoke getDefaultUncaughtExceptionHandler from DTPE with the original
   exception rather than the ExecutionException wrapper (CASSANDRA-1226)
 * remove Clock from the Thrift (and Avro) API (CASSANDRA-1501)
 * Close intra-node sockets when connection is broken (CASSANDRA-1528)
 * RPM packaging spec file (CASSANDRA-786)
 * weighted request scheduler (CASSANDRA-1485)
 * treat expired columns as deleted (CASSANDRA-1539)
 * make IndexInterval configurable (CASSANDRA-1488)
 * add describe_snitch to Thrift API (CASSANDRA-1490)
 * MD5 authenticator compares plain text submitted password with MD5'd
   saved property, instead of vice versa (CASSANDRA-1447)
 * JMX MessagingService pending and completed counts (CASSANDRA-1533)
 * fix race condition processing repair responses (CASSANDRA-1511)
 * make repair blocking (CASSANDRA-1511)
 * create EndpointSnitchInfo and MBean to expose rack and DC (CASSANDRA-1491)
 * added option to contrib/word_count to output results back to Cassandra
   (CASSANDRA-1342)
 * rewrite Hadoop ColumnFamilyRecordWriter to pool connections, retry to
   multiple Cassandra nodes, and smooth impact on the Cassandra cluster
   by using smaller batch sizes (CASSANDRA-1434)
 * fix setting gc_grace_seconds via CLI (CASSANDRA-1549)
 * support TTL'd index values (CASSANDRA-1536)
 * make removetoken work like decommission (CASSANDRA-1216)
 * make cli comparator-aware and improve quote rules (CASSANDRA-1523,-1524)
 * make nodetool compact and cleanup blocking (CASSANDRA-1449)
 * add memtable, cache information to GCInspector logs (CASSANDRA-1558)
 * enable/disable HintedHandoff via JMX (CASSANDRA-1550)
 * Ignore stray files in the commit log directory (CASSANDRA-1547)
 * Disallow bootstrap to an in-use token (CASSANDRA-1561)


0.7-beta1
 * sstable versioning (CASSANDRA-389)
 * switched to slf4j logging (CASSANDRA-625)
 * add (optional) expiration time for column (CASSANDRA-699)
 * access levels for authentication/authorization (CASSANDRA-900)
 * add ReadRepairChance to CF definition (CASSANDRA-930)
 * fix heisenbug in system tests, especially common on OS X (CASSANDRA-944)
 * convert to byte[] keys internally and all public APIs (CASSANDRA-767)
 * ability to alter schema definitions on a live cluster (CASSANDRA-44)
 * renamed configuration file to cassandra.xml, and log4j.properties to
   log4j-server.properties, which must now be loaded from
   the classpath (which is how our scripts in bin/ have always done it)
   (CASSANDRA-971)
 * change get_count to require a SlicePredicate. create multi_get_count
   (CASSANDRA-744)
 * re-organized endpointsnitch implementations and added SimpleSnitch
   (CASSANDRA-994)
 * Added preload_row_cache option (CASSANDRA-946)
 * add CRC to commitlog header (CASSANDRA-999)
 * removed deprecated batch_insert and get_range_slice methods (CASSANDRA-1065)
 * add truncate thrift method (CASSANDRA-531)
 * http mini-interface using mx4j (CASSANDRA-1068)
 * optimize away copy of sliced row on memtable read path (CASSANDRA-1046)
 * replace constant-size 2GB mmaped segments and special casing for index 
   entries spanning segment boundaries, with SegmentedFile that computes 
   segments that always contain entire entries/rows (CASSANDRA-1117)
 * avoid reading large rows into memory during compaction (CASSANDRA-16)
 * added hadoop OutputFormat (CASSANDRA-1101)
 * efficient Streaming (no more anticompaction) (CASSANDRA-579)
 * split commitlog header into separate file and add size checksum to
   mutations (CASSANDRA-1179)
 * avoid allocating a new byte[] for each mutation on replay (CASSANDRA-1219)
 * revise HH schema to be per-endpoint (CASSANDRA-1142)
 * add joining/leaving status to nodetool ring (CASSANDRA-1115)
 * allow multiple repair sessions per node (CASSANDRA-1190)
 * optimize away MessagingService for local range queries (CASSANDRA-1261)
 * make framed transport the default so malformed requests can't OOM the 
   server (CASSANDRA-475)
 * significantly faster reads from row cache (CASSANDRA-1267)
 * take advantage of row cache during range queries (CASSANDRA-1302)
 * make GCGraceSeconds a per-ColumnFamily value (CASSANDRA-1276)
 * keep persistent row size and column count statistics (CASSANDRA-1155)
 * add IntegerType (CASSANDRA-1282)
 * page within a single row during hinted handoff (CASSANDRA-1327)
 * push DatacenterShardStrategy configuration into keyspace definition,
   eliminating datacenter.properties. (CASSANDRA-1066)
 * optimize forward slices starting with '' and single-index-block name 
   queries by skipping the column index (CASSANDRA-1338)
 * streaming refactor (CASSANDRA-1189)
 * faster comparison for UUID types (CASSANDRA-1043)
 * secondary index support (CASSANDRA-749 and subtasks)
 * make compaction buckets deterministic (CASSANDRA-1265)


0.6.6
 * Allow using DynamicEndpointSnitch with RackAwareStrategy (CASSANDRA-1429)
 * remove the remaining vestiges of the unfinished DatacenterShardStrategy 
   (replaced by NetworkTopologyStrategy in 0.7)
   

0.6.5
 * fix key ordering in range query results with RandomPartitioner
   and ConsistencyLevel > ONE (CASSANDRA-1145)
 * fix for range query starting with the wrong token range (CASSANDRA-1042)
 * page within a single row during hinted handoff (CASSANDRA-1327)
 * fix compilation on non-sun JDKs (CASSANDRA-1061)
 * remove String.trim() call on row keys in batch mutations (CASSANDRA-1235)
 * Log summary of dropped messages instead of spamming log (CASSANDRA-1284)
 * add dynamic endpoint snitch (CASSANDRA-981)
 * fix streaming for keyspaces with hyphens in their name (CASSANDRA-1377)
 * fix errors in hard-coded bloom filter optKPerBucket by computing it
   algorithmically (CASSANDRA-1220
 * remove message deserialization stage, and uncap read/write stages
   so slow reads/writes don't block gossip processing (CASSANDRA-1358)
 * add jmx port configuration to Debian package (CASSANDRA-1202)
 * use mlockall via JNA, if present, to prevent Linux from swapping
   out parts of the JVM (CASSANDRA-1214)


0.6.4
 * avoid queuing multiple hint deliveries for the same endpoint
   (CASSANDRA-1229)
 * better performance for and stricter checking of UTF8 column names
   (CASSANDRA-1232)
 * extend option to lower compaction priority to hinted handoff
   as well (CASSANDRA-1260)
 * log errors in gossip instead of re-throwing (CASSANDRA-1289)
 * avoid aborting commitlog replay prematurely if a flushed-but-
   not-removed commitlog segment is encountered (CASSANDRA-1297)
 * fix duplicate rows being read during mapreduce (CASSANDRA-1142)
 * failure detection wasn't closing command sockets (CASSANDRA-1221)
 * cassandra-cli.bat works on windows (CASSANDRA-1236)
 * pre-emptively drop requests that cannot be processed within RPCTimeout
   (CASSANDRA-685)
 * add ack to Binary write verb and update CassandraBulkLoader
   to wait for acks for each row (CASSANDRA-1093)
 * added describe_partitioner Thrift method (CASSANDRA-1047)
 * Hadoop jobs no longer require the Cassandra storage-conf.xml
   (CASSANDRA-1280, CASSANDRA-1047)
 * log thread pool stats when GC is excessive (CASSANDRA-1275)
 * remove gossip message size limit (CASSANDRA-1138)
 * parallelize local and remote reads during multiget, and respect snitch 
   when determining whether to do local read for CL.ONE (CASSANDRA-1317)
 * fix read repair to use requested consistency level on digest mismatch,
   rather than assuming QUORUM (CASSANDRA-1316)
 * process digest mismatch re-reads in parallel (CASSANDRA-1323)
 * switch hints CF comparator to BytesType (CASSANDRA-1274)


0.6.3
 * retry to make streaming connections up to 8 times. (CASSANDRA-1019)
 * reject describe_ring() calls on invalid keyspaces (CASSANDRA-1111)
 * fix cache size calculation for size of 100% (CASSANDRA-1129)
 * fix cache capacity only being recalculated once (CASSANDRA-1129)
 * remove hourly scan of all hints on the off chance that the gossiper
   missed a status change; instead, expose deliverHintsToEndpoint to JMX
   so it can be done manually, if necessary (CASSANDRA-1141)
 * don't reject reads at CL.ALL (CASSANDRA-1152)
 * reject deletions to supercolumns in CFs containing only standard
   columns (CASSANDRA-1139)
 * avoid preserving login information after client disconnects
   (CASSANDRA-1057)
 * prefer sun jdk to openjdk in debian init script (CASSANDRA-1174)
 * detect partioner config changes between restarts and fail fast 
   (CASSANDRA-1146)
 * use generation time to resolve node token reassignment disagreements
   (CASSANDRA-1118)
 * restructure the startup ordering of Gossiper and MessageService to avoid
   timing anomalies (CASSANDRA-1160)
 * detect incomplete commit log hearders (CASSANDRA-1119)
 * force anti-entropy service to stream files on the stream stage to avoid
   sending streams out of order (CASSANDRA-1169)
 * remove inactive stream managers after AES streams files (CASSANDRA-1169)
 * allow removing entire row through batch_mutate Deletion (CASSANDRA-1027)
 * add JMX metrics for row-level bloom filter false positives (CASSANDRA-1212)
 * added a redhat init script to contrib (CASSANDRA-1201)
 * use midpoint when bootstrapping a new machine into range with not
   much data yet instead of random token (CASSANDRA-1112)
 * kill server on OOM in executor stage as well as Thrift (CASSANDRA-1226)
 * remove opportunistic repairs, when two machines with overlapping replica
   responsibilities happen to finish major compactions of the same CF near
   the same time.  repairs are now fully manual (CASSANDRA-1190)
 * add ability to lower compaction priority (default is no change from 0.6.2)
   (CASSANDRA-1181)


0.6.2
 * fix contrib/word_count build. (CASSANDRA-992)
 * split CommitLogExecutorService into BatchCommitLogExecutorService and 
   PeriodicCommitLogExecutorService (CASSANDRA-1014)
 * add latency histograms to CFSMBean (CASSANDRA-1024)
 * make resolving timestamp ties deterministic by using value bytes
   as a tiebreaker (CASSANDRA-1039)
 * Add option to turn off Hinted Handoff (CASSANDRA-894)
 * fix windows startup (CASSANDRA-948)
 * make concurrent_reads, concurrent_writes configurable at runtime via JMX
   (CASSANDRA-1060)
 * disable GCInspector on non-Sun JVMs (CASSANDRA-1061)
 * fix tombstone handling in sstable rows with no other data (CASSANDRA-1063)
 * fix size of row in spanned index entries (CASSANDRA-1056)
 * install json2sstable, sstable2json, and sstablekeys to Debian package
 * StreamingService.StreamDestinations wouldn't empty itself after streaming
   finished (CASSANDRA-1076)
 * added Collections.shuffle(splits) before returning the splits in 
   ColumnFamilyInputFormat (CASSANDRA-1096)
 * do not recalculate cache capacity post-compaction if it's been manually 
   modified (CASSANDRA-1079)
 * better defaults for flush sorter + writer executor queue sizes
   (CASSANDRA-1100)
 * windows scripts for SSTableImport/Export (CASSANDRA-1051)
 * windows script for nodetool (CASSANDRA-1113)
 * expose PhiConvictThreshold (CASSANDRA-1053)
 * make repair of RF==1 a no-op (CASSANDRA-1090)
 * improve default JVM GC options (CASSANDRA-1014)
 * fix SlicePredicate serialization inside Hadoop jobs (CASSANDRA-1049)
 * close Thrift sockets in Hadoop ColumnFamilyRecordReader (CASSANDRA-1081)


0.6.1
 * fix NPE in sstable2json when no excluded keys are given (CASSANDRA-934)
 * keep the replica set constant throughout the read repair process
   (CASSANDRA-937)
 * allow querying getAllRanges with empty token list (CASSANDRA-933)
 * fix command line arguments inversion in clustertool (CASSANDRA-942)
 * fix race condition that could trigger a false-positive assertion
   during post-flush discard of old commitlog segments (CASSANDRA-936)
 * fix neighbor calculation for anti-entropy repair (CASSANDRA-924)
 * perform repair even for small entropy differences (CASSANDRA-924)
 * Use hostnames in CFInputFormat to allow Hadoop's naive string-based
   locality comparisons to work (CASSANDRA-955)
 * cache read-only BufferedRandomAccessFile length to avoid
   3 system calls per invocation (CASSANDRA-950)
 * nodes with IPv6 (and no IPv4) addresses could not join cluster
   (CASSANDRA-969)
 * Retrieve the correct number of undeleted columns, if any, from
   a supercolumn in a row that had been deleted previously (CASSANDRA-920)
 * fix index scans that cross the 2GB mmap boundaries for both mmap
   and standard i/o modes (CASSANDRA-866)
 * expose drain via nodetool (CASSANDRA-978)


0.6.0-RC1
 * JMX drain to flush memtables and run through commit log (CASSANDRA-880)
 * Bootstrapping can skip ranges under the right conditions (CASSANDRA-902)
 * fix merging row versions in range_slice for CL > ONE (CASSANDRA-884)
 * default write ConsistencyLeven chaned from ZERO to ONE
 * fix for index entries spanning mmap buffer boundaries (CASSANDRA-857)
 * use lexical comparison if time part of TimeUUIDs are the same 
   (CASSANDRA-907)
 * bound read, mutation, and response stages to fix possible OOM
   during log replay (CASSANDRA-885)
 * Use microseconds-since-epoch (UTC) in cli, instead of milliseconds
 * Treat batch_mutate Deletion with null supercolumn as "apply this predicate 
   to top level supercolumns" (CASSANDRA-834)
 * Streaming destination nodes do not update their JMX status (CASSANDRA-916)
 * Fix internal RPC timeout calculation (CASSANDRA-911)
 * Added Pig loadfunc to contrib/pig (CASSANDRA-910)


0.6.0-beta3
 * fix compaction bucketing bug (CASSANDRA-814)
 * update windows batch file (CASSANDRA-824)
 * deprecate KeysCachedFraction configuration directive in favor
   of KeysCached; move to unified-per-CF key cache (CASSANDRA-801)
 * add invalidateRowCache to ColumnFamilyStoreMBean (CASSANDRA-761)
 * send Handoff hints to natural locations to reduce load on
   remaining nodes in a failure scenario (CASSANDRA-822)
 * Add RowWarningThresholdInMB configuration option to warn before very 
   large rows get big enough to threaten node stability, and -x option to
   be able to remove them with sstable2json if the warning is unheeded
   until it's too late (CASSANDRA-843)
 * Add logging of GC activity (CASSANDRA-813)
 * fix ConcurrentModificationException in commitlog discard (CASSANDRA-853)
 * Fix hardcoded row count in Hadoop RecordReader (CASSANDRA-837)
 * Add a jmx status to the streaming service and change several DEBUG
   messages to INFO (CASSANDRA-845)
 * fix classpath in cassandra-cli.bat for Windows (CASSANDRA-858)
 * allow re-specifying host, port to cassandra-cli if invalid ones
   are first tried (CASSANDRA-867)
 * fix race condition handling rpc timeout in the coordinator
   (CASSANDRA-864)
 * Remove CalloutLocation and StagingFileDirectory from storage-conf files 
   since those settings are no longer used (CASSANDRA-878)
 * Parse a long from RowWarningThresholdInMB instead of an int (CASSANDRA-882)
 * Remove obsolete ControlPort code from DatabaseDescriptor (CASSANDRA-886)
 * move skipBytes side effect out of assert (CASSANDRA-899)
 * add "double getLoad" to StorageServiceMBean (CASSANDRA-898)
 * track row stats per CF at compaction time (CASSANDRA-870)
 * disallow CommitLogDirectory matching a DataFileDirectory (CASSANDRA-888)
 * default key cache size is 200k entries, changed from 10% (CASSANDRA-863)
 * add -Dcassandra-foreground=yes to cassandra.bat
 * exit if cluster name is changed unexpectedly (CASSANDRA-769)


0.6.0-beta1/beta2
 * add batch_mutate thrift command, deprecating batch_insert (CASSANDRA-336)
 * remove get_key_range Thrift API, deprecated in 0.5 (CASSANDRA-710)
 * add optional login() Thrift call for authentication (CASSANDRA-547)
 * support fat clients using gossiper and StorageProxy to perform
   replication in-process [jvm-only] (CASSANDRA-535)
 * support mmapped I/O for reads, on by default on 64bit JVMs 
   (CASSANDRA-408, CASSANDRA-669)
 * improve insert concurrency, particularly during Hinted Handoff
   (CASSANDRA-658)
 * faster network code (CASSANDRA-675)
 * stress.py moved to contrib (CASSANDRA-635)
 * row caching [must be explicitly enabled per-CF in config] (CASSANDRA-678)
 * present a useful measure of compaction progress in JMX (CASSANDRA-599)
 * add bin/sstablekeys (CASSNADRA-679)
 * add ConsistencyLevel.ANY (CASSANDRA-687)
 * make removetoken remove nodes from gossip entirely (CASSANDRA-644)
 * add ability to set cache sizes at runtime (CASSANDRA-708)
 * report latency and cache hit rate statistics with lifetime totals
   instead of average over the last minute (CASSANDRA-702)
 * support get_range_slice for RandomPartitioner (CASSANDRA-745)
 * per-keyspace replication factory and replication strategy (CASSANDRA-620)
 * track latency in microseconds (CASSANDRA-733)
 * add describe_ Thrift methods, deprecating get_string_property and 
   get_string_list_property
 * jmx interface for tracking operation mode and streams in general.
   (CASSANDRA-709)
 * keep memtables in sorted order to improve range query performance
   (CASSANDRA-799)
 * use while loop instead of recursion when trimming sstables compaction list 
   to avoid blowing stack in pathological cases (CASSANDRA-804)
 * basic Hadoop map/reduce support (CASSANDRA-342)


0.5.1
 * ensure all files for an sstable are streamed to the same directory.
   (CASSANDRA-716)
 * more accurate load estimate for bootstrapping (CASSANDRA-762)
 * tolerate dead or unavailable bootstrap target on write (CASSANDRA-731)
 * allow larger numbers of keys (> 140M) in a sstable bloom filter
   (CASSANDRA-790)
 * include jvm argument improvements from CASSANDRA-504 in debian package
 * change streaming chunk size to 32MB to accomodate Windows XP limitations
   (was 64MB) (CASSANDRA-795)
 * fix get_range_slice returning results in the wrong order (CASSANDRA-781)
 

0.5.0 final
 * avoid attempting to delete temporary bootstrap files twice (CASSANDRA-681)
 * fix bogus NaN in nodeprobe cfstats output (CASSANDRA-646)
 * provide a policy for dealing with single thread executors w/ a full queue
   (CASSANDRA-694)
 * optimize inner read in MessagingService, vastly improving multiple-node
   performance (CASSANDRA-675)
 * wait for table flush before streaming data back to a bootstrapping node.
   (CASSANDRA-696)
 * keep track of bootstrapping sources by table so that bootstrapping doesn't 
   give the indication of finishing early (CASSANDRA-673)


0.5.0 RC3
 * commit the correct version of the patch for CASSANDRA-663


0.5.0 RC2 (unreleased)
 * fix bugs in converting get_range_slice results to Thrift 
   (CASSANDRA-647, CASSANDRA-649)
 * expose java.util.concurrent.TimeoutException in StorageProxy methods
   (CASSANDRA-600)
 * TcpConnectionManager was holding on to disconnected connections, 
   giving the false indication they were being used. (CASSANDRA-651)
 * Remove duplicated write. (CASSANDRA-662)
 * Abort bootstrap if IP is already in the token ring (CASSANDRA-663)
 * increase default commitlog sync period, and wait for last sync to 
   finish before submitting another (CASSANDRA-668)


0.5.0 RC1
 * Fix potential NPE in get_range_slice (CASSANDRA-623)
 * add CRC32 to commitlog entries (CASSANDRA-605)
 * fix data streaming on windows (CASSANDRA-630)
 * GC compacted sstables after cleanup and compaction (CASSANDRA-621)
 * Speed up anti-entropy validation (CASSANDRA-629)
 * Fix anti-entropy assertion error (CASSANDRA-639)
 * Fix pending range conflicts when bootstapping or moving
   multiple nodes at once (CASSANDRA-603)
 * Handle obsolete gossip related to node movement in the case where
   one or more nodes is down when the movement occurs (CASSANDRA-572)
 * Include dead nodes in gossip to avoid a variety of problems
   and fix HH to removed nodes (CASSANDRA-634)
 * return an InvalidRequestException for mal-formed SlicePredicates
   (CASSANDRA-643)
 * fix bug determining closest neighbor for use in multiple datacenters
   (CASSANDRA-648)
 * Vast improvements in anticompaction speed (CASSANDRA-607)
 * Speed up log replay and writes by avoiding redundant serializations
   (CASSANDRA-652)


0.5.0 beta 2
 * Bootstrap improvements (several tickets)
 * add nodeprobe repair anti-entropy feature (CASSANDRA-193, CASSANDRA-520)
 * fix possibility of partition when many nodes restart at once
   in clusters with multiple seeds (CASSANDRA-150)
 * fix NPE in get_range_slice when no data is found (CASSANDRA-578)
 * fix potential NPE in hinted handoff (CASSANDRA-585)
 * fix cleanup of local "system" keyspace (CASSANDRA-576)
 * improve computation of cluster load balance (CASSANDRA-554)
 * added super column read/write, column count, and column/row delete to
   cassandra-cli (CASSANDRA-567, CASSANDRA-594)
 * fix returning live subcolumns of deleted supercolumns (CASSANDRA-583)
 * respect JAVA_HOME in bin/ scripts (several tickets)
 * add StorageService.initClient for fat clients on the JVM (CASSANDRA-535)
   (see contrib/client_only for an example of use)
 * make consistency_level functional in get_range_slice (CASSANDRA-568)
 * optimize key deserialization for RandomPartitioner (CASSANDRA-581)
 * avoid GCing tombstones except on major compaction (CASSANDRA-604)
 * increase failure conviction threshold, resulting in less nodes
   incorrectly (and temporarily) marked as down (CASSANDRA-610)
 * respect memtable thresholds during log replay (CASSANDRA-609)
 * support ConsistencyLevel.ALL on read (CASSANDRA-584)
 * add nodeprobe removetoken command (CASSANDRA-564)


0.5.0 beta
 * Allow multiple simultaneous flushes, improving flush throughput 
   on multicore systems (CASSANDRA-401)
 * Split up locks to improve write and read throughput on multicore systems
   (CASSANDRA-444, CASSANDRA-414)
 * More efficient use of memory during compaction (CASSANDRA-436)
 * autobootstrap option: when enabled, all non-seed nodes will attempt
   to bootstrap when started, until bootstrap successfully
   completes. -b option is removed.  (CASSANDRA-438)
 * Unless a token is manually specified in the configuration xml,
   a bootstraping node will use a token that gives it half the
   keys from the most-heavily-loaded node in the cluster,
   instead of generating a random token. 
   (CASSANDRA-385, CASSANDRA-517)
 * Miscellaneous bootstrap fixes (several tickets)
 * Ability to change a node's token even after it has data on it
   (CASSANDRA-541)
 * Ability to decommission a live node from the ring (CASSANDRA-435)
 * Semi-automatic loadbalancing via nodeprobe (CASSANDRA-192)
 * Add ability to set compaction thresholds at runtime via
   JMX / nodeprobe.  (CASSANDRA-465)
 * Add "comment" field to ColumnFamily definition. (CASSANDRA-481)
 * Additional JMX metrics (CASSANDRA-482)
 * JSON based export and import tools (several tickets)
 * Hinted Handoff fixes (several tickets)
 * Add key cache to improve read performance (CASSANDRA-423)
 * Simplified construction of custom ReplicationStrategy classes
   (CASSANDRA-497)
 * Graphical application (Swing) for ring integrity verification and 
   visualization was added to contrib (CASSANDRA-252)
 * Add DCQUORUM, DCQUORUMSYNC consistency levels and corresponding
   ReplicationStrategy / EndpointSnitch classes.  Experimental.
   (CASSANDRA-492)
 * Web client interface added to contrib (CASSANDRA-457)
 * More-efficient flush for Random, CollatedOPP partitioners 
   for normal writes (CASSANDRA-446) and bulk load (CASSANDRA-420)
 * Add MemtableFlushAfterMinutes, a global replacement for the old 
   per-CF FlushPeriodInMinutes setting (CASSANDRA-463)
 * optimizations to slice reading (CASSANDRA-350) and supercolumn
   queries (CASSANDRA-510)
 * force binding to given listenaddress for nodes with multiple
   interfaces (CASSANDRA-546)
 * stress.py benchmarking tool improvements (several tickets)
 * optimized replica placement code (CASSANDRA-525)
 * faster log replay on restart (CASSANDRA-539, CASSANDRA-540)
 * optimized local-node writes (CASSANDRA-558)
 * added get_range_slice, deprecating get_key_range (CASSANDRA-344)
 * expose TimedOutException to thrift (CASSANDRA-563)
 

0.4.2
 * Add validation disallowing null keys (CASSANDRA-486)
 * Fix race conditions in TCPConnectionManager (CASSANDRA-487)
 * Fix using non-utf8-aware comparison as a sanity check.
   (CASSANDRA-493)
 * Improve default garbage collector options (CASSANDRA-504)
 * Add "nodeprobe flush" (CASSANDRA-505)
 * remove NotFoundException from get_slice throws list (CASSANDRA-518)
 * fix get (not get_slice) of entire supercolumn (CASSANDRA-508)
 * fix null token during bootstrap (CASSANDRA-501)


0.4.1
 * Fix FlushPeriod columnfamily configuration regression
   (CASSANDRA-455)
 * Fix long column name support (CASSANDRA-460)
 * Fix for serializing a row that only contains tombstones
   (CASSANDRA-458)
 * Fix for discarding unneeded commitlog segments (CASSANDRA-459)
 * Add SnapshotBeforeCompaction configuration option (CASSANDRA-426)
 * Fix compaction abort under insufficient disk space (CASSANDRA-473)
 * Fix reading subcolumn slice from tombstoned CF (CASSANDRA-484)
 * Fix race condition in RVH causing occasional NPE (CASSANDRA-478)


0.4.0
 * fix get_key_range problems when a node is down (CASSANDRA-440)
   and add UnavailableException to more Thrift methods
 * Add example EndPointSnitch contrib code (several tickets)


0.4.0 RC2
 * fix SSTable generation clash during compaction (CASSANDRA-418)
 * reject method calls with null parameters (CASSANDRA-308)
 * properly order ranges in nodeprobe output (CASSANDRA-421)
 * fix logging of certain errors on executor threads (CASSANDRA-425)


0.4.0 RC1
 * Bootstrap feature is live; use -b on startup (several tickets)
 * Added multiget api (CASSANDRA-70)
 * fix Deadlock with SelectorManager.doProcess and TcpConnection.write
   (CASSANDRA-392)
 * remove key cache b/c of concurrency bugs in third-party
   CLHM library (CASSANDRA-405)
 * update non-major compaction logic to use two threshold values
   (CASSANDRA-407)
 * add periodic / batch commitlog sync modes (several tickets)
 * inline BatchMutation into batch_insert params (CASSANDRA-403)
 * allow setting the logging level at runtime via mbean (CASSANDRA-402)
 * change default comparator to BytesType (CASSANDRA-400)
 * add forwards-compatible ConsistencyLevel parameter to get_key_range
   (CASSANDRA-322)
 * r/m special case of blocking for local destination when writing with 
   ConsistencyLevel.ZERO (CASSANDRA-399)
 * Fixes to make BinaryMemtable [bulk load interface] useful (CASSANDRA-337);
   see contrib/bmt_example for an example of using it.
 * More JMX properties added (several tickets)
 * Thrift changes (several tickets)
    - Merged _super get methods with the normal ones; return values
      are now of ColumnOrSuperColumn.
    - Similarly, merged batch_insert_super into batch_insert.



0.4.0 beta
 * On-disk data format has changed to allow billions of keys/rows per
   node instead of only millions
 * Multi-keyspace support
 * Scan all sstables for all queries to avoid situations where
   different types of operation on the same ColumnFamily could
   disagree on what data was present
 * Snapshot support via JMX
 * Thrift API has changed a _lot_:
    - removed time-sorted CFs; instead, user-defined comparators
      may be defined on the column names, which are now byte arrays.
      Default comparators are provided for UTF8, Bytes, Ascii, Long (i64),
      and UUID types.
    - removed colon-delimited strings in thrift api in favor of explicit
      structs such as ColumnPath, ColumnParent, etc.  Also normalized
      thrift struct and argument naming.
    - Added columnFamily argument to get_key_range.
    - Change signature of get_slice to accept starting and ending
      columns as well as an offset.  (This allows use of indexes.)
      Added "ascending" flag to allow reasonably-efficient reverse
      scans as well.  Removed get_slice_by_range as redundant.
    - get_key_range operates on one CF at a time
    - changed `block` boolean on insert methods to ConsistencyLevel enum,
      with options of NONE, ONE, QUORUM, and ALL.
    - added similar consistency_level parameter to read methods
    - column-name-set slice with no names given now returns zero columns
      instead of all of them.  ("all" can run your server out of memory.
      use a range-based slice with a high max column count instead.)
 * Removed the web interface. Node information can now be obtained by 
   using the newly introduced nodeprobe utility.
 * More JMX stats
 * Remove magic values from internals (e.g. special key to indicate
   when to flush memtables)
 * Rename configuration "table" to "keyspace"
 * Moved to crash-only design; no more shutdown (just kill the process)
 * Lots of bug fixes

Full list of issues resolved in 0.4 is at https://issues.apache.org/jira/secure/IssueNavigator.jspa?reset=true&&pid=12310865&fixfor=12313862&resolution=1&sorter/field=issuekey&sorter/order=DESC


0.3.0 RC3
 * Fix potential deadlock under load in TCPConnection.
   (CASSANDRA-220)


0.3.0 RC2
 * Fix possible data loss when server is stopped after replaying
   log but before new inserts force memtable flush.
   (CASSANDRA-204)
 * Added BUGS file


0.3.0 RC1
 * Range queries on keys, including user-defined key collation
 * Remove support
 * Workarounds for a weird bug in JDK select/register that seems
   particularly common on VM environments. Cassandra should deploy
   fine on EC2 now
 * Much improved infrastructure: the beginnings of a decent test suite
   ("ant test" for unit tests; "nosetests" for system tests), code
   coverage reporting, etc.
 * Expanded node status reporting via JMX
 * Improved error reporting/logging on both server and client
 * Reduced memory footprint in default configuration
 * Combined blocking and non-blocking versions of insert APIs
 * Added FlushPeriodInMinutes configuration parameter to force
   flushing of infrequently-updated ColumnFamilies<|MERGE_RESOLUTION|>--- conflicted
+++ resolved
@@ -59,36 +59,6 @@
  * Set JMX RMI port to 7199 (CASSANDRA-7087)
  * Use LOCAL_QUORUM for data reads at LOCAL_SERIAL (CASSANDRA-6939)
  * Log a warning for large batches (CASSANDRA-6487)
-<<<<<<< HEAD
-=======
- * Queries on compact tables can return more rows that requested (CASSANDRA-7052)
- * USING TIMESTAMP for batches does not work (CASSANDRA-7053)
- * Fix performance regression from CASSANDRA-5614 (CASSANDRA-6949)
- * Merge groupable mutations in TriggerExecutor#execute() (CASSANDRA-7047)
- * Fix CFMetaData#getColumnDefinitionFromColumnName() (CASSANDRA-7074)
- * Plug holes in resource release when wiring up StreamSession (CASSANDRA-7073)
- * Re-add parameter columns to tracing session (CASSANDRA-6942)
-Merged from 1.2:
- * Fix nodetool display with vnodes (CASSANDRA-7082)
- * Fix schema concurrency exceptions (CASSANDRA-6841)
- * Fix BatchlogManager#deleteBatch() use of millisecond timsestamps
-   (CASSANDRA-6822)
- * Continue assassinating even if the endpoint vanishes (CASSANDRA-6787)
- * Schedule schema pulls on change (CASSANDRA-6971)
- * Non-droppable verbs shouldn't be dropped from OTC (CASSANDRA-6980)
- * Shutdown batchlog executor in SS#drain() (CASSANDRA-7025)
- * Fix batchlog to account for CF truncation records (CASSANDRA-6999)
- * Fix CQLSH parsing of functions and BLOB literals (CASSANDRA-7018)
- * Require nodetool rebuild_index to specify index names (CASSANDRA-7038)
- * Ensure that batchlog and hint timeouts do not produce hints (CASSANDRA-7058)
- * Always clean up references in SerializingCache (CASSANDRA-6994)
- * Don't shut MessagingService down when replacing a node (CASSANDRA-6476)
- * fix npe when doing -Dcassandra.fd_initial_value_ms (CASSANDRA-6751)
- * Preserves CQL metadata when updating table from thrift (CASSANDRA-6831)
-
-
-2.0.7
->>>>>>> b4337228
  * Put nodes in hibernate when join_ring is false (CASSANDRA-6961)
  * Avoid early loading of non-system keyspaces before compaction-leftovers 
    cleanup at startup (CASSANDRA-6913)
@@ -148,6 +118,7 @@
  * Merge groupable mutations in TriggerExecutor#execute() (CASSANDRA-7047)
  * Plug holes in resource release when wiring up StreamSession (CASSANDRA-7073)
  * Re-add parameter columns to tracing session (CASSANDRA-6942)
+ * Preserves CQL metadata when updating table from thrift (CASSANDRA-6831)
 Merged from 1.2:
  * Fix nodetool display with vnodes (CASSANDRA-7082)
  * Add UNLOGGED, COUNTER options to BATCH documentation (CASSANDRA-6816)
