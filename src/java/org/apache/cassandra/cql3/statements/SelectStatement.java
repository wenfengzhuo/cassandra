--- conflicted
+++ resolved
@@ -918,18 +918,7 @@
                 case COLUMN_METADATA:
                     if (name.type.isCollection())
                     {
-<<<<<<< HEAD
                         List<Pair<ByteBuffer, Column>> collection = columns.getCollection(name.name.key);
-                        if (collection == null)
-                            cqlRows.addColumnValue(null);
-                        else
-                            cqlRows.addColumnValue(((CollectionType)name.type).serialize(collection));
-                        break;
-                    }
-                    Column c = columns.getSimple(name.name.key);
-                    addReturnValue(cqlRows, selector, c);
-=======
-                        List<Pair<ByteBuffer, IColumn>> collection = columns.getCollection(name.name.key);
                         ByteBuffer value = collection == null
                                          ? null
                                          : ((CollectionType)name.type).serialize(collection);
@@ -937,10 +926,9 @@
                     }
                     else
                     {
-                        IColumn c = columns.getSimple(name.name.key);
+                        Column c = columns.getSimple(name.name.key);
                         addReturnValue(cqlRows, selector, c);
                     }
->>>>>>> 8be7e5c0
                     break;
                 default:
                     throw new AssertionError();
