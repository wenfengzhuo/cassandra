--- conflicted
+++ resolved
@@ -413,15 +413,10 @@
         {
             while (sstableIterator.hasNext())
             {
-<<<<<<< HEAD
-                Range<Token> sstableRange = new Range<>(sstable.first.getToken(), sstable.last.getToken());
-                if (r.contains(sstableRange))
-=======
                 SSTableReader sstable = sstableIterator.next();
                 for (Range<Token> r : Range.normalize(ranges))
->>>>>>> d15c9187
-                {
-                    Range<Token> sstableRange = new Range<>(sstable.first.getToken(), sstable.last.getToken(), sstable.partitioner);
+                {
+                    Range<Token> sstableRange = new Range<>(sstable.first.getToken(), sstable.last.getToken());
                     if (r.contains(sstableRange))
                     {
                         logger.info("SSTable {} fully contained in range {}, mutating repairedAt instead of anticompacting", sstable, r);
