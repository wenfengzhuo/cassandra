/**
 * Licensed to the Apache Software Foundation (ASF) under one
 * or more contributor license agreements.  See the NOTICE file
 * distributed with this work for additional information
 * regarding copyright ownership.  The ASF licenses this file
 * to you under the Apache License, Version 2.0 (the
 * "License"); you may not use this file except in compliance
 * with the License.  You may obtain a copy of the License at
 *
 *   http://www.apache.org/licenses/LICENSE-2.0
 *
 * Unless required by applicable law or agreed to in writing,
 * software distributed under the License is distributed on an
 * "AS IS" BASIS, WITHOUT WARRANTIES OR CONDITIONS OF ANY
 * KIND, either express or implied.  See the License for the
 * specific language governing permissions and limitations
 * under the License.
 */
package org.apache.cassandra.tools;

import java.io.File;
import java.util.*;

import org.apache.cassandra.config.Schema;
import org.apache.cassandra.io.sstable.format.SSTableReader;
import org.apache.commons.cli.*;

import org.apache.cassandra.db.ColumnFamilyStore;
import org.apache.cassandra.db.Directories;
import org.apache.cassandra.db.Keyspace;
import org.apache.cassandra.db.compaction.SSTableSplitter;
import org.apache.cassandra.io.sstable.*;
import org.apache.cassandra.utils.JVMStabilityInspector;
import org.apache.cassandra.utils.Pair;

import static org.apache.cassandra.tools.BulkLoader.CmdLineOptions;

public class StandaloneSplitter
{
    public static final int DEFAULT_SSTABLE_SIZE = 50;

    private static final String TOOL_NAME = "sstablessplit";
    private static final String VERBOSE_OPTION = "verbose";
    private static final String DEBUG_OPTION = "debug";
    private static final String HELP_OPTION = "help";
    private static final String NO_SNAPSHOT_OPTION = "no-snapshot";
    private static final String SIZE_OPTION = "size";

    public static void main(String args[])
    {
        Options options = Options.parseArgs(args);
        try
        {
            // load keyspace descriptions.
<<<<<<< HEAD
            Schema.instance.loadFromDisk();
=======
            DatabaseDescriptor.loadSchemas(false);
>>>>>>> 3a5f79eb

            String ksName = null;
            String cfName = null;
            Map<Descriptor, Set<Component>> parsedFilenames = new HashMap<Descriptor, Set<Component>>();
            for (String filename : options.filenames)
            {
                File file = new File(filename);
                if (!file.exists()) {
                    System.out.println("Skipping inexisting file " + file);
                    continue;
                }

                Pair<Descriptor, Component> pair = SSTable.tryComponentFromFilename(file.getParentFile(), file.getName());
                if (pair == null) {
                    System.out.println("Skipping non sstable file " + file);
                    continue;
                }
                Descriptor desc = pair.left;

                if (ksName == null)
                    ksName = desc.ksname;
                else if (!ksName.equals(desc.ksname))
                    throw new IllegalArgumentException("All sstables must be part of the same keyspace");

                if (cfName == null)
                    cfName = desc.cfname;
                else if (!cfName.equals(desc.cfname))
                    throw new IllegalArgumentException("All sstables must be part of the same table");

                Set<Component> components = new HashSet<Component>(Arrays.asList(new Component[]{
                    Component.DATA,
                    Component.PRIMARY_INDEX,
                    Component.FILTER,
                    Component.COMPRESSION_INFO,
                    Component.STATS
                }));

                Iterator<Component> iter = components.iterator();
                while (iter.hasNext()) {
                    Component component = iter.next();
                    if (!(new File(desc.filenameFor(component)).exists()))
                        iter.remove();
                }
                parsedFilenames.put(desc, components);
            }

            if (ksName == null || cfName == null)
            {
                System.err.println("No valid sstables to split");
                System.exit(1);
            }

            // Do not load sstables since they might be broken
            Keyspace keyspace = Keyspace.openWithoutSSTables(ksName);
            ColumnFamilyStore cfs = keyspace.getColumnFamilyStore(cfName);

            String snapshotName = "pre-split-" + System.currentTimeMillis();

            List<SSTableReader> sstables = new ArrayList<>();
            for (Map.Entry<Descriptor, Set<Component>> fn : parsedFilenames.entrySet())
            {
                try
                {
                    SSTableReader sstable = SSTableReader.openNoValidation(fn.getKey(), fn.getValue(), cfs.metadata);
                    if (!isSSTableLargerEnough(sstable, options.sizeInMB)) {
                        System.out.println(String.format("Skipping %s: it's size (%.3f MB) is less than the split size (%d MB)",
                                sstable.getFilename(), ((sstable.onDiskLength() * 1.0d) / 1024L) / 1024L, options.sizeInMB));
                        continue;
                    }
                    sstables.add(sstable);

                    if (options.snapshot) {
                        File snapshotDirectory = Directories.getSnapshotDirectory(sstable.descriptor, snapshotName);
                        sstable.createLinks(snapshotDirectory.getPath());
                    }

                }
                catch (Exception e)
                {
                    JVMStabilityInspector.inspectThrowable(e);
                    System.err.println(String.format("Error Loading %s: %s", fn.getKey(), e.getMessage()));
                    if (options.debug)
                        e.printStackTrace(System.err);
                }
            }
            if (sstables.isEmpty()) {
                System.out.println("No sstables needed splitting.");
                System.exit(0);
            }
            if (options.snapshot)
                System.out.println(String.format("Pre-split sstables snapshotted into snapshot %s", snapshotName));

            cfs.getDataTracker().markCompacting(sstables);
            for (SSTableReader sstable : sstables)
            {
                try
                {
                    new SSTableSplitter(cfs, sstable, options.sizeInMB).split();
                }
                catch (Exception e)
                {
                    System.err.println(String.format("Error splitting %s: %s", sstable, e.getMessage()));
                    if (options.debug)
                        e.printStackTrace(System.err);
                }
            }
            SSTableDeletingTask.waitForDeletions();
            System.exit(0); // We need that to stop non daemonized threads
        }
        catch (Exception e)
        {
            System.err.println(e.getMessage());
            if (options.debug)
                e.printStackTrace(System.err);
            System.exit(1);
        }
    }

    /**
     * filter the sstable which size is less than the expected max sstable size.
     */
    private static boolean isSSTableLargerEnough(SSTableReader sstable, int sizeInMB) {
        return sstable.onDiskLength() > sizeInMB * 1024L * 1024L;
    }

    private static class Options
    {
        public final List<String> filenames;

        public boolean debug;
        public boolean verbose;
        public boolean snapshot;
        public int sizeInMB;

        private Options(List<String> filenames)
        {
            this.filenames = filenames;
        }

        public static Options parseArgs(String cmdArgs[])
        {
            CommandLineParser parser = new GnuParser();
            CmdLineOptions options = getCmdLineOptions();
            try
            {
                CommandLine cmd = parser.parse(options, cmdArgs, false);

                if (cmd.hasOption(HELP_OPTION))
                {
                    printUsage(options);
                    System.exit(0);
                }

                String[] args = cmd.getArgs();
                if (args.length == 0)
                {
                    System.err.println("No sstables to split");
                    printUsage(options);
                    System.exit(1);
                }
                Options opts = new Options(Arrays.asList(args));
                opts.debug = cmd.hasOption(DEBUG_OPTION);
                opts.verbose = cmd.hasOption(VERBOSE_OPTION);
                opts.snapshot = !cmd.hasOption(NO_SNAPSHOT_OPTION);
                opts.sizeInMB = DEFAULT_SSTABLE_SIZE;

                if (cmd.hasOption(SIZE_OPTION))
                    opts.sizeInMB = Integer.parseInt(cmd.getOptionValue(SIZE_OPTION));

                return opts;
            }
            catch (ParseException e)
            {
                errorMsg(e.getMessage(), options);
                return null;
            }
        }

        private static void errorMsg(String msg, CmdLineOptions options)
        {
            System.err.println(msg);
            printUsage(options);
            System.exit(1);
        }

        private static CmdLineOptions getCmdLineOptions()
        {
            CmdLineOptions options = new CmdLineOptions();
            options.addOption(null, DEBUG_OPTION,          "display stack traces");
            options.addOption("v",  VERBOSE_OPTION,        "verbose output");
            options.addOption("h",  HELP_OPTION,           "display this help message");
            options.addOption(null, NO_SNAPSHOT_OPTION,    "don't snapshot the sstables before splitting");
            options.addOption("s",  SIZE_OPTION, "size",   "maximum size in MB for the output sstables (default: " + DEFAULT_SSTABLE_SIZE + ")");
            return options;
        }

        public static void printUsage(CmdLineOptions options)
        {
            String usage = String.format("%s [options] <filename> [<filename>]*", TOOL_NAME);
            StringBuilder header = new StringBuilder();
            header.append("--\n");
            header.append("Split the provided sstables files in sstables of maximum provided file size (see option --" + SIZE_OPTION + ")." );
            header.append("\n--\n");
            header.append("Options are:");
            new HelpFormatter().printHelp(usage, header.toString(), options, "");
        }
    }
}<|MERGE_RESOLUTION|>--- conflicted
+++ resolved
@@ -52,11 +52,7 @@
         try
         {
             // load keyspace descriptions.
-<<<<<<< HEAD
-            Schema.instance.loadFromDisk();
-=======
-            DatabaseDescriptor.loadSchemas(false);
->>>>>>> 3a5f79eb
+            Schema.instance.loadFromDisk(false);
 
             String ksName = null;
             String cfName = null;
