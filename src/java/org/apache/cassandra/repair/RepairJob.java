/*
 * Licensed to the Apache Software Foundation (ASF) under one
 * or more contributor license agreements.  See the NOTICE file
 * distributed with this work for additional information
 * regarding copyright ownership.  The ASF licenses this file
 * to you under the Apache License, Version 2.0 (the
 * "License"); you may not use this file except in compliance
 * with the License.  You may obtain a copy of the License at
 *
 *     http://www.apache.org/licenses/LICENSE-2.0
 *
 * Unless required by applicable law or agreed to in writing, software
 * distributed under the License is distributed on an "AS IS" BASIS,
 * WITHOUT WARRANTIES OR CONDITIONS OF ANY KIND, either express or implied.
 * See the License for the specific language governing permissions and
 * limitations under the License.
 */
package org.apache.cassandra.repair;

import java.net.InetAddress;
import java.util.*;

import com.google.common.util.concurrent.*;
import org.slf4j.Logger;
import org.slf4j.LoggerFactory;

import org.apache.cassandra.config.DatabaseDescriptor;
import org.apache.cassandra.db.Keyspace;
import org.apache.cassandra.tracing.Tracing;
import org.apache.cassandra.utils.FBUtilities;
import org.apache.cassandra.utils.Pair;

/**
 * RepairJob runs repair on given ColumnFamily.
 */
public class RepairJob extends AbstractFuture<RepairResult> implements Runnable
{
    private static Logger logger = LoggerFactory.getLogger(RepairJob.class);

    private final RepairSession session;
    private final RepairJobDesc desc;
    private final RepairParallelism parallelismDegree;
    private final long repairedAt;
    private final ListeningExecutorService taskExecutor;

    /**
     * Create repair job to run on specific columnfamily
     *
     * @param session RepairSession that this RepairJob belongs
     * @param columnFamily name of the ColumnFamily to repair
     */
    public RepairJob(RepairSession session, String columnFamily)
    {
        this.session = session;
        this.desc = new RepairJobDesc(session.parentRepairSession, session.getId(), session.keyspace, columnFamily, session.getRanges());
        this.repairedAt = session.repairedAt;
        this.taskExecutor = session.taskExecutor;
        this.parallelismDegree = session.parallelismDegree;
    }

    /**
     * Runs repair job.
     *
     * This sets up necessary task and runs them on given {@code taskExecutor}.
     * After submitting all tasks, waits until validation with replica completes.
     */
    public void run()
    {
        List<InetAddress> allEndpoints = new ArrayList<>(session.endpoints);
        allEndpoints.add(FBUtilities.getBroadcastAddress());

        ListenableFuture<List<TreeResponse>> validations;
        // Create a snapshot at all nodes unless we're using pure parallel repairs
        if (parallelismDegree != RepairParallelism.PARALLEL)
        {
            // Request snapshot to all replica
            List<ListenableFuture<InetAddress>> snapshotTasks = new ArrayList<>(allEndpoints.size());
            for (InetAddress endpoint : allEndpoints)
            {
                SnapshotTask snapshotTask = new SnapshotTask(desc, endpoint);
                snapshotTasks.add(snapshotTask);
                taskExecutor.execute(snapshotTask);
            }
            // When all snapshot complete, send validation requests
            ListenableFuture<List<InetAddress>> allSnapshotTasks = Futures.allAsList(snapshotTasks);
            validations = Futures.transform(allSnapshotTasks, new AsyncFunction<List<InetAddress>, List<TreeResponse>>()
            {
                public ListenableFuture<List<TreeResponse>> apply(List<InetAddress> endpoints) throws Exception
                {
                    if (parallelismDegree == RepairParallelism.SEQUENTIAL)
                        return sendSequentialValidationRequest(endpoints);
                    else
                        return sendDCAwareValidationRequest(endpoints);
                }
            }, taskExecutor);
        }
        else
        {
            // If not sequential, just send validation request to all replica
            validations = sendValidationRequest(allEndpoints);
        }

        // When all validations complete, submit sync tasks
        ListenableFuture<List<SyncStat>> syncResults = Futures.transform(validations, new AsyncFunction<List<TreeResponse>, List<SyncStat>>()
        {
            public ListenableFuture<List<SyncStat>> apply(List<TreeResponse> trees) throws Exception
            {
                InetAddress local = FBUtilities.getLocalAddress();

                List<SyncTask> syncTasks = new ArrayList<>();
                // We need to difference all trees one against another
                for (int i = 0; i < trees.size() - 1; ++i)
                {
                    TreeResponse r1 = trees.get(i);
                    for (int j = i + 1; j < trees.size(); ++j)
                    {
                        TreeResponse r2 = trees.get(j);
                        SyncTask task;
                        if (r1.endpoint.equals(local) || r2.endpoint.equals(local))
                        {
                            task = new LocalSyncTask(desc, r1, r2, repairedAt);
                        }
                        else
                        {
                            task = new RemoteSyncTask(desc, r1, r2);
                            // RemoteSyncTask expects SyncComplete message sent back.
                            // Register task to RepairSession to receive response.
                            session.waitForSync(Pair.create(desc, new NodePair(r1.endpoint, r2.endpoint)), (RemoteSyncTask) task);
                        }
                        syncTasks.add(task);
                        taskExecutor.submit(task);
                    }
                }
                return Futures.allAsList(syncTasks);
            }
        }, taskExecutor);

        // When all sync complete, set the final result
        Futures.addCallback(syncResults, new FutureCallback<List<SyncStat>>()
        {
            public void onSuccess(List<SyncStat> stats)
            {
                logger.info(String.format("[repair #%s] %s is fully synced", session.getId(), desc.columnFamily));
                SystemDistributedKeyspace.successfulRepairJob(session.getId(), desc.keyspace, desc.columnFamily);
                set(new RepairResult(desc, stats));
            }

            /**
             * Snapshot, validation and sync failures are all handled here
             */
            public void onFailure(Throwable t)
            {
                logger.warn(String.format("[repair #%s] %s sync failed", session.getId(), desc.columnFamily));
                SystemDistributedKeyspace.failedRepairJob(session.getId(), desc.keyspace, desc.columnFamily, t);
                setException(t);
            }
        }, taskExecutor);

        // Wait for validation to complete
        Futures.getUnchecked(validations);
    }

    /**
     * Creates {@link ValidationTask} and submit them to task executor in parallel.
     *
     * @param endpoints Endpoint addresses to send validation request
     * @return Future that can get all {@link TreeResponse} from replica, if all validation succeed.
     */
    private ListenableFuture<List<TreeResponse>> sendValidationRequest(Collection<InetAddress> endpoints)
    {
        String message = String.format("Requesting merkle trees for %s (to %s)", desc.columnFamily, endpoints);
        logger.info("[repair #{}] {}", desc.sessionId, message);
        Tracing.traceRepair(message);
        int gcBefore = Keyspace.open(desc.keyspace).getColumnFamilyStore(desc.columnFamily).gcBefore(FBUtilities.nowInSeconds());
        List<ListenableFuture<TreeResponse>> tasks = new ArrayList<>(endpoints.size());
        for (InetAddress endpoint : endpoints)
        {
            ValidationTask task = new ValidationTask(desc, endpoint, gcBefore);
            tasks.add(task);
            session.waitForValidation(Pair.create(desc, endpoint), task);
            taskExecutor.execute(task);
        }
        return Futures.allAsList(tasks);
    }

    /**
     * Creates {@link ValidationTask} and submit them to task executor so that tasks run sequentially.
     */
    private ListenableFuture<List<TreeResponse>> sendSequentialValidationRequest(Collection<InetAddress> endpoints)
    {
<<<<<<< HEAD
        int gcBefore = Keyspace.open(desc.keyspace).getColumnFamilyStore(desc.columnFamily).gcBefore(FBUtilities.nowInSeconds());
=======
        String message = String.format("Requesting merkle trees for %s (to %s)", desc.columnFamily, endpoints);
        logger.info("[repair #{}] {}", desc.sessionId, message);
        Tracing.traceRepair(message);
        int gcBefore = Keyspace.open(desc.keyspace).getColumnFamilyStore(desc.columnFamily).gcBefore(System.currentTimeMillis());
>>>>>>> 1ff9df75
        List<ListenableFuture<TreeResponse>> tasks = new ArrayList<>(endpoints.size());

        Queue<InetAddress> requests = new LinkedList<>(endpoints);
        InetAddress address = requests.poll();
        ValidationTask firstTask = new ValidationTask(desc, address, gcBefore);
        logger.info("Validating {}", address);
        session.waitForValidation(Pair.create(desc, address), firstTask);
        tasks.add(firstTask);
        ValidationTask currentTask = firstTask;
        while (requests.size() > 0)
        {
            final InetAddress nextAddress = requests.poll();
            final ValidationTask nextTask = new ValidationTask(desc, nextAddress, gcBefore);
            tasks.add(nextTask);
            Futures.addCallback(currentTask, new FutureCallback<TreeResponse>()
            {
                public void onSuccess(TreeResponse result)
                {
                    logger.info("Validating {}", nextAddress);
                    session.waitForValidation(Pair.create(desc, nextAddress), nextTask);
                    taskExecutor.execute(nextTask);
                }

                // failure is handled at root of job chain
                public void onFailure(Throwable t) {}
            });
            currentTask = nextTask;
        }
        // start running tasks
        taskExecutor.execute(firstTask);
        return Futures.allAsList(tasks);
    }

    /**
     * Creates {@link ValidationTask} and submit them to task executor so that tasks run sequentially within each dc.
     */
    private ListenableFuture<List<TreeResponse>> sendDCAwareValidationRequest(Collection<InetAddress> endpoints)
    {
<<<<<<< HEAD
        int gcBefore = Keyspace.open(desc.keyspace).getColumnFamilyStore(desc.columnFamily).gcBefore(FBUtilities.nowInSeconds());
=======
        String message = String.format("Requesting merkle trees for %s (to %s)", desc.columnFamily, endpoints);
        logger.info("[repair #{}] {}", desc.sessionId, message);
        Tracing.traceRepair(message);
        int gcBefore = Keyspace.open(desc.keyspace).getColumnFamilyStore(desc.columnFamily).gcBefore(System.currentTimeMillis());
>>>>>>> 1ff9df75
        List<ListenableFuture<TreeResponse>> tasks = new ArrayList<>(endpoints.size());

        Map<String, Queue<InetAddress>> requestsByDatacenter = new HashMap<>();
        for (InetAddress endpoint : endpoints)
        {
            String dc = DatabaseDescriptor.getEndpointSnitch().getDatacenter(endpoint);
            Queue<InetAddress> queue = requestsByDatacenter.get(dc);
            if (queue == null)
            {
                queue = new LinkedList<>();
                requestsByDatacenter.put(dc, queue);
            }
            queue.add(endpoint);
        }

        for (Map.Entry<String, Queue<InetAddress>> entry : requestsByDatacenter.entrySet())
        {
            Queue<InetAddress> requests = entry.getValue();
            InetAddress address = requests.poll();
            ValidationTask firstTask = new ValidationTask(desc, address, gcBefore);
            logger.info("Validating {}", address);
            session.waitForValidation(Pair.create(desc, address), firstTask);
            tasks.add(firstTask);
            ValidationTask currentTask = firstTask;
            while (requests.size() > 0)
            {
                final InetAddress nextAddress = requests.poll();
                final ValidationTask nextTask = new ValidationTask(desc, nextAddress, gcBefore);
                tasks.add(nextTask);
                Futures.addCallback(currentTask, new FutureCallback<TreeResponse>()
                {
                    public void onSuccess(TreeResponse result)
                    {
                        logger.info("Validating {}", nextAddress);
                        session.waitForValidation(Pair.create(desc, nextAddress), nextTask);
                        taskExecutor.execute(nextTask);
                    }

                    // failure is handled at root of job chain
                    public void onFailure(Throwable t) {}
                });
                currentTask = nextTask;
            }
            // start running tasks
            taskExecutor.execute(firstTask);
        }
        return Futures.allAsList(tasks);
    }
}<|MERGE_RESOLUTION|>--- conflicted
+++ resolved
@@ -188,14 +188,10 @@
      */
     private ListenableFuture<List<TreeResponse>> sendSequentialValidationRequest(Collection<InetAddress> endpoints)
     {
-<<<<<<< HEAD
-        int gcBefore = Keyspace.open(desc.keyspace).getColumnFamilyStore(desc.columnFamily).gcBefore(FBUtilities.nowInSeconds());
-=======
         String message = String.format("Requesting merkle trees for %s (to %s)", desc.columnFamily, endpoints);
         logger.info("[repair #{}] {}", desc.sessionId, message);
         Tracing.traceRepair(message);
-        int gcBefore = Keyspace.open(desc.keyspace).getColumnFamilyStore(desc.columnFamily).gcBefore(System.currentTimeMillis());
->>>>>>> 1ff9df75
+        int gcBefore = Keyspace.open(desc.keyspace).getColumnFamilyStore(desc.columnFamily).gcBefore(FBUtilities.nowInSeconds());
         List<ListenableFuture<TreeResponse>> tasks = new ArrayList<>(endpoints.size());
 
         Queue<InetAddress> requests = new LinkedList<>(endpoints);
@@ -234,14 +230,10 @@
      */
     private ListenableFuture<List<TreeResponse>> sendDCAwareValidationRequest(Collection<InetAddress> endpoints)
     {
-<<<<<<< HEAD
-        int gcBefore = Keyspace.open(desc.keyspace).getColumnFamilyStore(desc.columnFamily).gcBefore(FBUtilities.nowInSeconds());
-=======
         String message = String.format("Requesting merkle trees for %s (to %s)", desc.columnFamily, endpoints);
         logger.info("[repair #{}] {}", desc.sessionId, message);
         Tracing.traceRepair(message);
-        int gcBefore = Keyspace.open(desc.keyspace).getColumnFamilyStore(desc.columnFamily).gcBefore(System.currentTimeMillis());
->>>>>>> 1ff9df75
+        int gcBefore = Keyspace.open(desc.keyspace).getColumnFamilyStore(desc.columnFamily).gcBefore(FBUtilities.nowInSeconds());
         List<ListenableFuture<TreeResponse>> tasks = new ArrayList<>(endpoints.size());
 
         Map<String, Queue<InetAddress>> requestsByDatacenter = new HashMap<>();
