/*
 * Licensed to the Apache Software Foundation (ASF) under one
 * or more contributor license agreements.  See the NOTICE file
 * distributed with this work for additional information
 * regarding copyright ownership.  The ASF licenses this file
 * to you under the Apache License, Version 2.0 (the
 * "License"); you may not use this file except in compliance
 * with the License.  You may obtain a copy of the License at
 *
 *     http://www.apache.org/licenses/LICENSE-2.0
 *
 * Unless required by applicable law or agreed to in writing, software
 * distributed under the License is distributed on an "AS IS" BASIS,
 * WITHOUT WARRANTIES OR CONDITIONS OF ANY KIND, either express or implied.
 * See the License for the specific language governing permissions and
 * limitations under the License.
 */
package org.apache.cassandra.io.compress;

import java.io.ByteArrayInputStream;
import java.io.DataInputStream;
import java.io.File;
import java.io.IOException;
import java.nio.ByteBuffer;
import java.util.*;

import static org.apache.commons.io.FileUtils.readFileToByteArray;
import static org.junit.Assert.assertEquals;

import org.junit.After;
import org.junit.Test;

import junit.framework.Assert;

import org.apache.cassandra.db.ClusteringComparator;
import org.apache.cassandra.db.marshal.AbstractType;
import org.apache.cassandra.db.marshal.BytesType;
import org.apache.cassandra.db.marshal.UTF8Type;
import org.apache.cassandra.io.sstable.metadata.MetadataCollector;
import org.apache.cassandra.io.util.ChannelProxy;
import org.apache.cassandra.io.util.DataPosition;
import org.apache.cassandra.io.util.RandomAccessReader;
import org.apache.cassandra.io.util.SequentialWriterTest;
import org.apache.cassandra.schema.CompressionParams;
import org.apache.cassandra.utils.ChecksumType;

public class CompressedSequentialWriterTest extends SequentialWriterTest
{
    private CompressionParams compressionParameters;

    private void runTests(String testName) throws IOException
    {
        // Test small < 1 chunk data set
        testWrite(File.createTempFile(testName + "_small", "1"), 25);

        // Test to confirm pipeline w/chunk-aligned data writes works
        testWrite(File.createTempFile(testName + "_chunkAligned", "1"), CompressionParams.DEFAULT_CHUNK_LENGTH);

        // Test to confirm pipeline on non-chunk boundaries works
        testWrite(File.createTempFile(testName + "_large", "1"), CompressionParams.DEFAULT_CHUNK_LENGTH * 3 + 100);
    }

    @Test
    public void testLZ4Writer() throws IOException
    {
        compressionParameters = CompressionParams.lz4();
        runTests("LZ4");
    }

    @Test
    public void testDeflateWriter() throws IOException
    {
        compressionParameters = CompressionParams.deflate();
        runTests("Deflate");
    }

    @Test
    public void testSnappyWriter() throws IOException
    {
        compressionParameters = CompressionParams.snappy();
        runTests("Snappy");
    }

    private void testWrite(File f, int bytesToTest) throws IOException
    {
        final String filename = f.getAbsolutePath();
        final ChannelProxy channel = new ChannelProxy(f);

        try
        {
<<<<<<< HEAD
            MetadataCollector sstableMetadataCollector = new MetadataCollector(new ClusteringComparator(Arrays.<AbstractType<?>>asList(BytesType.instance))).replayPosition(null);

=======
            MetadataCollector sstableMetadataCollector = new MetadataCollector(new SimpleDenseCellNameType(BytesType.instance));
>>>>>>> 849a4386
            byte[] dataPre = new byte[bytesToTest];
            byte[] rawPost = new byte[bytesToTest];
            try (CompressedSequentialWriter writer = new CompressedSequentialWriter(f, filename + ".metadata", compressionParameters, sstableMetadataCollector);)
            {
                Random r = new Random(42);

                // Test both write with byte[] and ByteBuffer
                r.nextBytes(dataPre);
                r.nextBytes(rawPost);
                ByteBuffer dataPost = makeBB(bytesToTest);
                dataPost.put(rawPost);
                dataPost.flip();

                writer.write(dataPre);
                DataPosition mark = writer.mark();

                // Write enough garbage to transition chunk
                for (int i = 0; i < CompressionParams.DEFAULT_CHUNK_LENGTH; i++)
                {
                    writer.write((byte)i);
                }
                writer.resetAndTruncate(mark);
                writer.write(dataPost);
                writer.finish();
            }

            assert f.exists();
            RandomAccessReader reader = new CompressedRandomAccessReader.Builder(channel, new CompressionMetadata(filename + ".metadata", f.length(), ChecksumType.CRC32)).build();
            assertEquals(dataPre.length + rawPost.length, reader.length());
            byte[] result = new byte[(int)reader.length()];

            reader.readFully(result);

            assert(reader.isEOF());
            reader.close();

            byte[] fullInput = new byte[bytesToTest * 2];
            System.arraycopy(dataPre, 0, fullInput, 0, dataPre.length);
            System.arraycopy(rawPost, 0, fullInput, bytesToTest, rawPost.length);
            assert Arrays.equals(result, fullInput);
        }
        finally
        {
            // cleanup
            channel.close();

            if (f.exists())
                f.delete();
            File metadata = new File(f + ".metadata");
            if (metadata.exists())
                metadata.delete();
        }
    }

    private ByteBuffer makeBB(int size)
    {
        return compressionParameters.getSstableCompressor().preferredBufferType().allocate(size);
    }

    private final List<TestableCSW> writers = new ArrayList<>();

    @After
    public void cleanup()
    {
        for (TestableCSW sw : writers)
            sw.cleanup();
        writers.clear();
    }

    protected TestableTransaction newTest() throws IOException
    {
        TestableCSW sw = new TestableCSW();
        writers.add(sw);
        return sw;
    }

    private static class TestableCSW extends TestableSW
    {
        final File offsetsFile;

        private TestableCSW() throws IOException
        {
            this(tempFile("compressedsequentialwriter"),
                 tempFile("compressedsequentialwriter.offsets"));
        }

        private TestableCSW(File file, File offsetsFile) throws IOException
        {
            this(file, offsetsFile, new CompressedSequentialWriter(file,
                                                                   offsetsFile.getPath(),
                                                                   CompressionParams.lz4(BUFFER_SIZE),
                                                                   new MetadataCollector(new ClusteringComparator(UTF8Type.instance))));
        }

        private TestableCSW(File file, File offsetsFile, CompressedSequentialWriter sw) throws IOException
        {
            super(file, sw);
            this.offsetsFile = offsetsFile;
        }

        protected void assertInProgress() throws Exception
        {
            Assert.assertTrue(file.exists());
            Assert.assertFalse(offsetsFile.exists());
            byte[] compressed = readFileToByteArray(file);
            byte[] uncompressed = new byte[partialContents.length];
            LZ4Compressor.instance.uncompress(compressed, 0, compressed.length - 4, uncompressed, 0);
            Assert.assertTrue(Arrays.equals(partialContents, uncompressed));
        }

        protected void assertPrepared() throws Exception
        {
            Assert.assertTrue(file.exists());
            Assert.assertTrue(offsetsFile.exists());
            DataInputStream offsets = new DataInputStream(new ByteArrayInputStream(readFileToByteArray(offsetsFile)));
            Assert.assertTrue(offsets.readUTF().endsWith("LZ4Compressor"));
            Assert.assertEquals(0, offsets.readInt());
            Assert.assertEquals(BUFFER_SIZE, offsets.readInt());
            Assert.assertEquals(fullContents.length, offsets.readLong());
            Assert.assertEquals(2, offsets.readInt());
            Assert.assertEquals(0, offsets.readLong());
            int offset = (int) offsets.readLong();
            byte[] compressed = readFileToByteArray(file);
            byte[] uncompressed = new byte[fullContents.length];
            LZ4Compressor.instance.uncompress(compressed, 0, offset - 4, uncompressed, 0);
            LZ4Compressor.instance.uncompress(compressed, offset, compressed.length - (4 + offset), uncompressed, partialContents.length);
            Assert.assertTrue(Arrays.equals(fullContents, uncompressed));
        }

        protected void assertAborted() throws Exception
        {
            super.assertAborted();
        }

        void cleanup()
        {
            file.delete();
            offsetsFile.delete();
        }
    }

}<|MERGE_RESOLUTION|>--- conflicted
+++ resolved
@@ -88,12 +88,8 @@
 
         try
         {
-<<<<<<< HEAD
-            MetadataCollector sstableMetadataCollector = new MetadataCollector(new ClusteringComparator(Arrays.<AbstractType<?>>asList(BytesType.instance))).replayPosition(null);
-
-=======
-            MetadataCollector sstableMetadataCollector = new MetadataCollector(new SimpleDenseCellNameType(BytesType.instance));
->>>>>>> 849a4386
+            MetadataCollector sstableMetadataCollector = new MetadataCollector(new ClusteringComparator(Arrays.<AbstractType<?>>asList(BytesType.instance)));
+
             byte[] dataPre = new byte[bytesToTest];
             byte[] rawPost = new byte[bytesToTest];
             try (CompressedSequentialWriter writer = new CompressedSequentialWriter(f, filename + ".metadata", compressionParameters, sstableMetadataCollector);)
