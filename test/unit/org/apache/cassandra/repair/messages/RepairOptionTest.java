--- conflicted
+++ resolved
@@ -110,7 +110,26 @@
     }
 
     @Test
-<<<<<<< HEAD
+    public void testPrWithLocalParseOptions()
+    {
+        DatabaseDescriptor.daemonInitialization();
+
+        Map<String, String> options = new HashMap<>();
+        options.put(RepairOption.PARALLELISM_KEY, "parallel");
+        options.put(RepairOption.PRIMARY_RANGE_KEY, "true");
+        options.put(RepairOption.INCREMENTAL_KEY, "false");
+        options.put(RepairOption.COLUMNFAMILIES_KEY, "cf1,cf2,cf3");
+        options.put(RepairOption.DATACENTERS_KEY, "datacenter1");
+
+        RepairOption option = RepairOption.parse(options, Murmur3Partitioner.instance);
+        assertTrue(option.isPrimaryRange());
+
+        Set<String> expectedDCs = new HashSet<>(3);
+        expectedDCs.add("datacenter1");
+        assertEquals(expectedDCs, option.getDataCenters());
+    }
+
+    @Test
     public void testPullRepairParseOptions()
     {
         Map<String, String> options = new HashMap<>();
@@ -127,25 +146,6 @@
         options.put(RepairOption.RANGES_KEY, "0:10");
         RepairOption option = RepairOption.parse(options, Murmur3Partitioner.instance);
         assertTrue(option.isPullRepair());
-=======
-    public void testPrWithLocalParseOptions()
-    {
-        DatabaseDescriptor.forceStaticInitialization();
-
-        Map<String, String> options = new HashMap<>();
-        options.put(RepairOption.PARALLELISM_KEY, "parallel");
-        options.put(RepairOption.PRIMARY_RANGE_KEY, "true");
-        options.put(RepairOption.INCREMENTAL_KEY, "false");
-        options.put(RepairOption.COLUMNFAMILIES_KEY, "cf1,cf2,cf3");
-        options.put(RepairOption.DATACENTERS_KEY, "datacenter1");
-
-        RepairOption option = RepairOption.parse(options, Murmur3Partitioner.instance);
-        assertTrue(option.isPrimaryRange());
-
-        Set<String> expectedDCs = new HashSet<>(3);
-        expectedDCs.add("datacenter1");
-        assertEquals(expectedDCs, option.getDataCenters());
->>>>>>> 3483418b
     }
 
     @Test
