/*
 * Licensed to the Apache Software Foundation (ASF) under one
 * or more contributor license agreements.  See the NOTICE file
 * distributed with this work for additional information
 * regarding copyright ownership.  The ASF licenses this file
 * to you under the Apache License, Version 2.0 (the
 * "License"); you may not use this file except in compliance
 * with the License.  You may obtain a copy of the License at
 *
 *   http://www.apache.org/licenses/LICENSE-2.0
 *
 * Unless required by applicable law or agreed to in writing,
 * software distributed under the License is distributed on an
 * "AS IS" BASIS, WITHOUT WARRANTIES OR CONDITIONS OF ANY
 * KIND, either express or implied.  See the License for the
 * specific language governing permissions and limitations
 * under the License.
 */
package org.apache.cassandra.stress.operations;

import java.io.IOException;
import java.nio.ByteBuffer;
import java.util.Arrays;
import java.util.List;

import com.datastax.driver.core.PreparedStatement;
import com.datastax.driver.core.ResultSet;
import com.datastax.driver.core.Row;
import com.google.common.base.Function;
import org.apache.cassandra.stress.Operation;
import org.apache.cassandra.stress.settings.ConnectionStyle;
import org.apache.cassandra.stress.settings.CqlVersion;
import org.apache.cassandra.stress.util.JavaDriverClient;
import org.apache.cassandra.stress.util.ThriftClient;
import org.apache.cassandra.thrift.Compression;
import org.apache.cassandra.thrift.CqlResult;
import org.apache.cassandra.thrift.CqlRow;
import org.apache.cassandra.thrift.ThriftConversion;
import org.apache.cassandra.transport.SimpleClient;
import org.apache.cassandra.transport.messages.ResultMessage;
import org.apache.cassandra.utils.ByteBufferUtil;
import org.apache.thrift.TException;

public abstract class CqlOperation<V> extends Operation
{

    protected abstract List<ByteBuffer> getQueryParameters(byte[] key);
    protected abstract String buildQuery();
    protected abstract CqlRunOp<V> buildRunOp(ClientWrapper client, String query, Object queryId, List<ByteBuffer> params, String id, ByteBuffer key);

    public CqlOperation(State state, long idx)
    {
        super(state, idx);
        if (state.settings.columns.useSuperColumns)
            throw new IllegalStateException("Super columns are not implemented for CQL");
        if (state.settings.columns.variableColumnCount)
            throw new IllegalStateException("Variable column counts are not implemented for CQL");
    }

    protected CqlRunOp<V> run(final ClientWrapper client, final List<ByteBuffer> queryParams, final ByteBuffer key, final String keyid) throws IOException
    {
        final CqlRunOp<V> op;
        if (state.settings.mode.style == ConnectionStyle.CQL_PREPARED)
        {
            final Object id;
            Object idobj = state.getCqlCache();
            if (idobj == null)
            {
                try
                {
                    id = client.createPreparedStatement(buildQuery());
                } catch (TException e)
                {
                    throw new RuntimeException(e);
                }
                state.storeCqlCache(id);
            }
            else
                id = idobj;

            op = buildRunOp(client, null, id, queryParams, keyid, key);
        }
        else
        {
            final String query;
            Object qobj = state.getCqlCache();
            if (qobj == null)
                state.storeCqlCache(query = buildQuery());
            else
                query = qobj.toString();

            op = buildRunOp(client, query, null, queryParams, keyid, key);
        }

        timeWithRetry(op);
        return op;
    }

    protected void run(final ClientWrapper client) throws IOException
    {
        final byte[] key = getKey().array();
        final List<ByteBuffer> queryParams = getQueryParameters(key);
        run(client, queryParams, ByteBuffer.wrap(key), new String(key));
    }

    // Classes to process Cql results

    // Always succeeds so long as the query executes without error; provides a keyCount to increment on instantiation
    protected final class CqlRunOpAlwaysSucceed extends CqlRunOp<Integer>
    {

        final int keyCount;

        protected CqlRunOpAlwaysSucceed(ClientWrapper client, String query, Object queryId, List<ByteBuffer> params, String id, ByteBuffer key, int keyCount)
        {
            super(client, query, queryId, RowCountHandler.INSTANCE, params, id, key);
            this.keyCount = keyCount;
        }

        @Override
        public boolean validate(Integer result)
        {
            return true;
        }

        @Override
        public int keyCount()
        {
            return keyCount;
        }
    }

    // Succeeds so long as the result set is nonempty, and the query executes without error
    protected final class CqlRunOpTestNonEmpty extends CqlRunOp<Integer>
    {

        protected CqlRunOpTestNonEmpty(ClientWrapper client, String query, Object queryId, List<ByteBuffer> params, String id, ByteBuffer key)
        {
            super(client, query, queryId, RowCountHandler.INSTANCE, params, id, key);
        }

        @Override
        public boolean validate(Integer result)
        {
            return true;
        }

        @Override
        public int keyCount()
        {
            return result;
        }
    }

    // Requires a custom validate() method, but fetches and stores the keys from the result set for further processing
    protected abstract class CqlRunOpFetchKeys extends CqlRunOp<byte[][]>
    {

        protected CqlRunOpFetchKeys(ClientWrapper client, String query, Object queryId, List<ByteBuffer> params, String id, ByteBuffer key)
        {
            super(client, query, queryId, KeysHandler.INSTANCE, params, id, key);
        }

        @Override
        public int keyCount()
        {
            return result.length;
        }

    }

    protected final class CqlRunOpMatchResults extends CqlRunOp<ByteBuffer[][]>
    {

        final List<List<ByteBuffer>> expect;

        // a null value for an item in expect means we just check the row is present
        protected CqlRunOpMatchResults(ClientWrapper client, String query, Object queryId, List<ByteBuffer> params, String id, ByteBuffer key, List<List<ByteBuffer>> expect)
        {
            super(client, query, queryId, RowsHandler.INSTANCE, params, id, key);
            this.expect = expect;
        }

        @Override
        public int keyCount()
        {
            return result == null ? 0 : result.length;
        }

        public boolean validate(ByteBuffer[][] result)
        {
            if (result.length != expect.size())
                return false;
            for (int i = 0 ; i < result.length ; i++)
                if (!expect.get(i).equals(Arrays.asList(result[i])))
                    return false;
            return true;
        }
    }

    // Cql
    protected abstract class CqlRunOp<V> implements RunOp
    {

        final ClientWrapper client;
        final String query;
        final Object queryId;
        final List<ByteBuffer> params;
        final String id;
        final ByteBuffer key;
        final ResultHandler<V> handler;
        V result;

        private CqlRunOp(ClientWrapper client, String query, Object queryId, ResultHandler<V> handler, List<ByteBuffer> params, String id, ByteBuffer key)
        {
            this.client = client;
            this.query = query;
            this.queryId = queryId;
            this.handler = handler;
            this.params = params;
            this.id = id;
            this.key = key;
        }

        @Override
        public boolean run() throws Exception
        {
            return queryId != null
            ? validate(result = client.execute(queryId, key, params, handler))
            : validate(result = client.execute(query, key, params, handler));
        }

        @Override
        public String key()
        {
            return id;
        }

        public abstract boolean validate(V result);

    }


    /// LOTS OF WRAPPING/UNWRAPPING NONSENSE


    @Override
    public void run(final ThriftClient client) throws IOException
    {
        run(wrap(client));
    }

    @Override
    public void run(SimpleClient client) throws IOException
    {
        run(wrap(client));
    }

    @Override
    public void run(JavaDriverClient client) throws IOException
    {
        run(wrap(client));
    }

    public ClientWrapper wrap(ThriftClient client)
    {
        return state.isCql3()
                ? new Cql3CassandraClientWrapper(client)
                : new Cql2CassandraClientWrapper(client);

    }

    public ClientWrapper wrap(JavaDriverClient client)
    {
        return new JavaDriverWrapper(client);
    }

    public ClientWrapper wrap(SimpleClient client)
    {
        return new SimpleClientWrapper(client);
    }

    protected interface ClientWrapper
    {
        Object createPreparedStatement(String cqlQuery) throws TException;
        <V> V execute(Object preparedStatementId, ByteBuffer key, List<ByteBuffer> queryParams, ResultHandler<V> handler) throws TException;
        <V> V execute(String query, ByteBuffer key, List<ByteBuffer> queryParams, ResultHandler<V> handler) throws TException;
    }

    private final class JavaDriverWrapper implements ClientWrapper
    {
        final JavaDriverClient client;
        private JavaDriverWrapper(JavaDriverClient client)
        {
            this.client = client;
        }

        @Override
        public <V> V execute(String query, ByteBuffer key, List<ByteBuffer> queryParams, ResultHandler<V> handler)
        {
            String formattedQuery = formatCqlQuery(query, queryParams, state.isCql3());
            return handler.javaDriverHandler().apply(client.execute(formattedQuery, ThriftConversion.fromThrift(state.settings.command.consistencyLevel)));
        }

        @Override
        public <V> V execute(Object preparedStatementId, ByteBuffer key, List<ByteBuffer> queryParams, ResultHandler<V> handler)
        {
            return handler.javaDriverHandler().apply(
                    client.executePrepared(
                            (PreparedStatement) preparedStatementId,
                            queryParams,
                            ThriftConversion.fromThrift(state.settings.command.consistencyLevel)));
        }

        @Override
        public Object createPreparedStatement(String cqlQuery)
        {
            return client.prepare(cqlQuery);
        }
    }

    private final class SimpleClientWrapper implements ClientWrapper
    {
        final SimpleClient client;
        private SimpleClientWrapper(SimpleClient client)
        {
            this.client = client;
        }

        @Override
        public <V> V execute(String query, ByteBuffer key, List<ByteBuffer> queryParams, ResultHandler<V> handler)
        {
            String formattedQuery = formatCqlQuery(query, queryParams, state.isCql3());
            return handler.thriftHandler().apply(client.execute(formattedQuery, ThriftConversion.fromThrift(state.settings.command.consistencyLevel)));
        }

        @Override
        public <V> V execute(Object preparedStatementId, ByteBuffer key, List<ByteBuffer> queryParams, ResultHandler<V> handler)
        {
            return handler.thriftHandler().apply(
                    client.executePrepared(
                            (byte[]) preparedStatementId,
                            queryParams,
                            ThriftConversion.fromThrift(state.settings.command.consistencyLevel)));
        }

        @Override
        public Object createPreparedStatement(String cqlQuery)
        {
            return client.prepare(cqlQuery).statementId.bytes;
        }
    }

    // client wrapper for Cql3
    private final class Cql3CassandraClientWrapper implements ClientWrapper
    {
        final ThriftClient client;
        private Cql3CassandraClientWrapper(ThriftClient client)
        {
            this.client = client;
        }

        @Override
        public <V> V execute(String query, ByteBuffer key, List<ByteBuffer> queryParams, ResultHandler<V> handler) throws TException
        {
            String formattedQuery = formatCqlQuery(query, queryParams, true);
            return handler.simpleNativeHandler().apply(
                    client.execute_cql3_query(formattedQuery, key, Compression.NONE, state.settings.command.consistencyLevel)
            );
        }

        @Override
        public <V> V execute(Object preparedStatementId, ByteBuffer key, List<ByteBuffer> queryParams, ResultHandler<V> handler) throws TException
        {
            Integer id = (Integer) preparedStatementId;
            return handler.simpleNativeHandler().apply(
                    client.execute_prepared_cql3_query(id, key, queryParams, state.settings.command.consistencyLevel)
            );
        }

        @Override
        public Object createPreparedStatement(String cqlQuery) throws TException
        {
            return client.prepare_cql3_query(cqlQuery, Compression.NONE);
        }
    }

    // client wrapper for Cql2
    private final class Cql2CassandraClientWrapper implements ClientWrapper
    {
        final ThriftClient client;
        private Cql2CassandraClientWrapper(ThriftClient client)
        {
            this.client = client;
        }

        @Override
        public <V> V execute(String query, ByteBuffer key, List<ByteBuffer> queryParams, ResultHandler<V> handler) throws TException
        {
            String formattedQuery = formatCqlQuery(query, queryParams, false);
            return handler.simpleNativeHandler().apply(
                    client.execute_cql_query(formattedQuery, key, Compression.NONE)
            );
        }

        @Override
        public <V> V execute(Object preparedStatementId, ByteBuffer key, List<ByteBuffer> queryParams, ResultHandler<V> handler) throws TException
        {
            Integer id = (Integer) preparedStatementId;
            return handler.simpleNativeHandler().apply(
                    client.execute_prepared_cql_query(id, key, queryParams)
            );
        }

        @Override
        public Object createPreparedStatement(String cqlQuery) throws TException
        {
            return client.prepare_cql_query(cqlQuery, Compression.NONE);
        }
    }

    // interface for building functions to standardise results from each client
    protected static interface ResultHandler<V>
    {
        Function<ResultSet, V> javaDriverHandler();
        Function<ResultMessage, V> thriftHandler();
        Function<CqlResult, V> simpleNativeHandler();
    }

    protected static class RowCountHandler implements ResultHandler<Integer>
    {
        static final RowCountHandler INSTANCE = new RowCountHandler();

        @Override
        public Function<ResultSet, Integer> javaDriverHandler()
        {
            return new Function<ResultSet, Integer>()
            {
                @Override
                public Integer apply(ResultSet rows)
                {
                    if (rows == null)
                        return 0;
                    return rows.all().size();
                }
            };
        }

        @Override
        public Function<ResultMessage, Integer> thriftHandler()
        {
            return new Function<ResultMessage, Integer>()
            {
                @Override
                public Integer apply(ResultMessage result)
                {
                    return result instanceof ResultMessage.Rows ? ((ResultMessage.Rows) result).result.size() : 0;
                }
            };
        }

        @Override
        public Function<CqlResult, Integer> simpleNativeHandler()
        {
            return new Function<CqlResult, Integer>()
            {

                @Override
                public Integer apply(CqlResult result)
                {
                    switch (result.getType())
                    {
                        case ROWS:
                            return result.getRows().size();
                        default:
                            return 1;
                    }
                }
            };
        }

    }

    // Processes results from each client into an array of all key bytes returned
    protected static final class RowsHandler implements ResultHandler<ByteBuffer[][]>
    {
        static final RowsHandler INSTANCE = new RowsHandler();

        @Override
        public Function<ResultSet, ByteBuffer[][]> javaDriverHandler()
        {
            return new Function<ResultSet, ByteBuffer[][]>()
            {

                @Override
                public ByteBuffer[][] apply(ResultSet result)
                {
                    if (result == null)
                        return new ByteBuffer[0][];
                    List<Row> rows = result.all();

                    ByteBuffer[][] r = new ByteBuffer[rows.size()][];
                    for (int i = 0 ; i < r.length ; i++)
                    {
                        Row row = rows.get(i);
                        r[i] = new ByteBuffer[row.getColumnDefinitions().size() - 1];
                        for (int j = 1 ; j < row.getColumnDefinitions().size() ; j++)
                            r[i][j - 1] = row.getBytes(j);
                    }
                    return r;
                }
            };
        }

        @Override
        public Function<ResultMessage, ByteBuffer[][]> thriftHandler()
        {
            return new Function<ResultMessage, ByteBuffer[][]>()
            {

                @Override
                public ByteBuffer[][] apply(ResultMessage result)
                {
<<<<<<< HEAD
                    if (result instanceof ResultMessage.Rows)
                    {
                        ResultMessage.Rows rows = ((ResultMessage.Rows) result);
                        ByteBuffer[][] r = new ByteBuffer[rows.result.size()][];
                        for (int i = 0 ; i < r.length ; i++)
                        {
                            List<ByteBuffer> row = rows.result.rows.get(i);
                            r[i] = new ByteBuffer[row.size()];
                            for (int j = 0 ; j < row.size() ; j++)
                                r[i][j] = row.get(j);
                        }
                        return r;
                    }
                    return new ByteBuffer[0][];
=======
                    if (!(result instanceof ResultMessage.Rows))
                        return new ByteBuffer[0][];

                    ResultMessage.Rows rows = ((ResultMessage.Rows) result);
                    ByteBuffer[][] r = new ByteBuffer[rows.result.size()][];
                    for (int i = 0 ; i < r.length ; i++)
                    {
                        List<ByteBuffer> row = rows.result.rows.get(i);
                        r[i] = new ByteBuffer[row.size()];
                        for (int j = 0 ; j < row.size() ; j++)
                            r[i][j] = row.get(j);
                    }
                    return r;
>>>>>>> 79c6eccc
                }
            };
        }

        @Override
        public Function<CqlResult, ByteBuffer[][]> simpleNativeHandler()
        {
            return new Function<CqlResult, ByteBuffer[][]>()
            {

                @Override
                public ByteBuffer[][] apply(CqlResult result)
                {
                    ByteBuffer[][] r = new ByteBuffer[result.getRows().size()][];
                    for (int i = 0 ; i < r.length ; i++)
                    {
                        CqlRow row = result.getRows().get(i);
                        r[i] = new ByteBuffer[row.getColumns().size()];
                        for (int j = 0 ; j < r[i].length ; j++)
                            r[i][j] = ByteBuffer.wrap(row.getColumns().get(j).getValue());
                    }
                    return r;
                }
            };
        }

    }
    // Processes results from each client into an array of all key bytes returned
    protected static final class KeysHandler implements ResultHandler<byte[][]>
    {
        static final KeysHandler INSTANCE = new KeysHandler();

        @Override
        public Function<ResultSet, byte[][]> javaDriverHandler()
        {
            return new Function<ResultSet, byte[][]>()
            {

                @Override
                public byte[][] apply(ResultSet result)
                {

                    if (result == null)
                        return new byte[0][];
                    List<Row> rows = result.all();
                    byte[][] r = new byte[rows.size()][];
                    for (int i = 0 ; i < r.length ; i++)
                        r[i] = rows.get(i).getBytes(0).array();
                    return r;
                }
            };
        }

        @Override
        public Function<ResultMessage, byte[][]> thriftHandler()
        {
            return new Function<ResultMessage, byte[][]>()
            {

                @Override
                public byte[][] apply(ResultMessage result)
                {
                    if (result instanceof ResultMessage.Rows)
                    {
                        ResultMessage.Rows rows = ((ResultMessage.Rows) result);
                        byte[][] r = new byte[rows.result.size()][];
                        for (int i = 0 ; i < r.length ; i++)
                            r[i] = rows.result.rows.get(i).get(0).array();
                        return r;
                    }
                    return null;
                }
            };
        }

        @Override
        public Function<CqlResult, byte[][]> simpleNativeHandler()
        {
            return new Function<CqlResult, byte[][]>()
            {

                @Override
                public byte[][] apply(CqlResult result)
                {
                    byte[][] r = new byte[result.getRows().size()][];
                    for (int i = 0 ; i < r.length ; i++)
                        r[i] = result.getRows().get(i).getKey();
                    return r;
                }
            };
        }

    }

    private static String getUnQuotedCqlBlob(ByteBuffer term, boolean isCQL3)
    {
        return isCQL3
                ? "0x" + ByteBufferUtil.bytesToHex(term)
                : ByteBufferUtil.bytesToHex(term);
    }

    /**
     * Constructs a CQL query string by replacing instances of the character
     * '?', with the corresponding parameter.
     *
     * @param query base query string to format
     * @param parms sequence of string query parameters
     * @return formatted CQL query string
     */
    private static String formatCqlQuery(String query, List<ByteBuffer> parms, boolean isCql3)
    {
        int marker, position = 0;
        StringBuilder result = new StringBuilder();

        if (-1 == (marker = query.indexOf('?')) || parms.size() == 0)
            return query;

        for (ByteBuffer parm : parms)
        {
            result.append(query.substring(position, marker));
            result.append(getUnQuotedCqlBlob(parm, isCql3));

            position = marker + 1;
            if (-1 == (marker = query.indexOf('?', position + 1)))
                break;
        }

        if (position < query.length())
            result.append(query.substring(position));

        return result.toString();
    }

    protected String wrapInQuotesIfRequired(String string)
    {
        return state.settings.mode.cqlVersion == CqlVersion.CQL3
                ? "\"" + string + "\""
                : string;
    }

}<|MERGE_RESOLUTION|>--- conflicted
+++ resolved
@@ -192,8 +192,12 @@
             if (result.length != expect.size())
                 return false;
             for (int i = 0 ; i < result.length ; i++)
-                if (!expect.get(i).equals(Arrays.asList(result[i])))
+            {
+                List<ByteBuffer> resultRow = Arrays.asList(result[i]);
+                resultRow = resultRow.subList(1, resultRow.size());
+                if (expect.get(i) != null && !expect.get(i).equals(resultRow))
                     return false;
+            }
             return true;
         }
     }
@@ -521,22 +525,6 @@
                 @Override
                 public ByteBuffer[][] apply(ResultMessage result)
                 {
-<<<<<<< HEAD
-                    if (result instanceof ResultMessage.Rows)
-                    {
-                        ResultMessage.Rows rows = ((ResultMessage.Rows) result);
-                        ByteBuffer[][] r = new ByteBuffer[rows.result.size()][];
-                        for (int i = 0 ; i < r.length ; i++)
-                        {
-                            List<ByteBuffer> row = rows.result.rows.get(i);
-                            r[i] = new ByteBuffer[row.size()];
-                            for (int j = 0 ; j < row.size() ; j++)
-                                r[i][j] = row.get(j);
-                        }
-                        return r;
-                    }
-                    return new ByteBuffer[0][];
-=======
                     if (!(result instanceof ResultMessage.Rows))
                         return new ByteBuffer[0][];
 
@@ -550,7 +538,6 @@
                             r[i][j] = row.get(j);
                     }
                     return r;
->>>>>>> 79c6eccc
                 }
             };
         }
